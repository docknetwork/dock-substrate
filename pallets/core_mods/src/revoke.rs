use crate::did::{self, Did, DidSignature};
use crate::keys_and_sigs::{SigValue, ED25519_WEIGHT, SECP256K1_WEIGHT, SR25519_WEIGHT};
use crate::{self as dock};
use alloc::borrow::Cow;
use alloc::collections::{BTreeMap, BTreeSet};
use codec::{Decode, Encode};
use core::fmt::Debug;

use frame_support::{
    decl_error, decl_event, decl_module, decl_storage,
    dispatch::{DispatchError, DispatchResult},
    ensure,
    traits::Get,
    weights::{RuntimeDbWeight, Weight},
};
use frame_system::{self as system, ensure_signed};
use sp_runtime::traits::Hash;
use sp_std::vec::Vec;

/// Points to an on-chain revocation registry.
pub type RegistryId = [u8; 32];

/// Points to a revocation which may or may not exist in a registry.
pub type RevokeId = [u8; 32];

/// Proof of authorization to modify a registry. It can be made a set instead of a map but that causes serialization errors
#[derive(PartialEq, Eq, Encode, Decode, Clone, Debug)]
#[cfg_attr(feature = "serde", derive(serde::Serialize, serde::Deserialize))]
pub struct PAuth<T: frame_system::Config> {
    /// Mapping from DID -> (signature from DID, nonce used by the signer)
    pub auths: BTreeMap<Did, (DidSignature<Did>, T::BlockNumber)>,
}

/// Authorization logic for a registry.
#[derive(PartialEq, Eq, Encode, Decode, Clone, Debug)]
#[cfg_attr(feature = "serde", derive(serde::Serialize, serde::Deserialize))]
pub enum Policy {
    /// Set of dids allowed to modify a registry.
    OneOf(BTreeSet<Did>),
}

impl Policy {
    /// Check for user error in the construction of self.
    /// if self is invalid, return `false`, else return `true`.
    fn valid(&self) -> bool {
        match self {
            Self::OneOf(controllers) => !controllers.is_empty(),
        }
    }
}

/// Metadata about a revocation scope.
#[derive(PartialEq, Eq, Encode, Decode, Clone, Debug)]
#[cfg_attr(feature = "serde", derive(serde::Serialize, serde::Deserialize))]
pub struct Registry {
    /// Who is allowed to update this registry.
    pub policy: Policy,
    /// true: credentials can be revoked, but not un-revoked and the registry can't be removed either
    /// false: credentials can be revoked and un-revoked
    pub add_only: bool,
}

#[derive(PartialEq, Eq, Encode, Decode, Clone, Debug)]
#[cfg_attr(feature = "serde", derive(serde::Serialize, serde::Deserialize))]
pub struct AddRegistry {
    pub id: RegistryId,
    pub registry: Registry,
}

/// Command to create a set of revocations withing a registry.
/// Creation of revocations is idempotent; creating a revocation that already exists is allowed,
/// but has no effect.
#[derive(PartialEq, Eq, Encode, Decode, Clone, Debug)]
#[cfg_attr(feature = "serde", derive(serde::Serialize, serde::Deserialize))]
pub struct Revoke {
    /// The registry on which to operate
    pub registry_id: RegistryId,
    /// Credential ids which will be revoked
    pub revoke_ids: BTreeSet<RevokeId>,
}

/// The transformed payload created from `Revoke` for signing.
#[derive(PartialEq, Eq, Encode, Decode, Clone, Debug)]
#[cfg_attr(feature = "serde", derive(serde::Serialize, serde::Deserialize))]
pub struct RevokeSigningPayload<T: frame_system::Config> {
    /// The registry on which to operate
    pub registry_id: RegistryId,
    /// Credential ids which will be revoked
    pub revoke_ids: BTreeSet<RevokeId>,
    /// Nonce used by signer
    pub nonce: T::BlockNumber,
}

/// Command to remove a set of revocations within a registry.
/// Removal of revocations is idempotent; removing a revocation that doesn't exists is allowed,
/// but has no effect.
#[derive(PartialEq, Eq, Encode, Decode, Clone, Debug)]
#[cfg_attr(feature = "serde", derive(serde::Serialize, serde::Deserialize))]
pub struct UnRevoke {
    /// The registry on which to operate
    pub registry_id: RegistryId,
    /// Credential ids which will be revoked
    pub revoke_ids: BTreeSet<RevokeId>,
}

/// The transformed payload created from `UnRevoke` for signing.
#[derive(PartialEq, Eq, Encode, Decode, Clone, Debug)]
#[cfg_attr(feature = "serde", derive(serde::Serialize, serde::Deserialize))]
pub struct UnRevokeSigningPayload<T: frame_system::Config> {
    /// The registry on which to operate
    pub registry_id: RegistryId,
    /// Credential ids which will be revoked
    pub revoke_ids: BTreeSet<RevokeId>,
    /// Nonce used by signer
    pub nonce: T::BlockNumber,
}

/// Command to remove an entire registry. Removes all revocations in the registry as well as
/// registry metadata.
#[derive(PartialEq, Eq, Encode, Decode, Clone, Debug)]
#[cfg_attr(feature = "serde", derive(serde::Serialize, serde::Deserialize))]
pub struct RemoveRegistry {
    /// The registry on which to operate
    pub registry_id: RegistryId,
}

/// The transformed payload created from `Revoke` for signing.
#[derive(PartialEq, Eq, Encode, Decode, Clone, Debug)]
#[cfg_attr(feature = "serde", derive(serde::Serialize, serde::Deserialize))]
pub struct RemoveRegistrySigningPayload<T: frame_system::Config> {
    /// The registry on which to operate
    pub registry_id: RegistryId,
    /// Nonce used by signer
    pub nonce: T::BlockNumber,
}

/// A trait representing a signable action. The action is first transformed to a payload by using nonce
/// and then passed to the verification function.
pub trait SignableAction<T: system::Config + did::Config + Debug> {
    /// The type of the signing payload
    type SigningPayload;

    fn target(&self) -> RegistryId;

    /// Verify the signature on the action. This will transform the action to the signed payload first.
    fn verify_sig(&self, nonce: T::BlockNumber, sig: &DidSignature<Did>) -> bool {
        let m = SignableAction::<T>::to_encoded_signing_payload(self, nonce);
        did::Module::<T>::verify_sig_from_auth_or_control_key_on_bytes(&m, sig).unwrap_or(false)
    }

    /// Transform the action to signing payload bytes by adding the nonce to it
    fn to_encoded_signing_payload(&self, nonce: T::BlockNumber) -> Vec<u8>;

    /// Transform the action to signing payload by adding the nonce to it
    fn to_signing_payload(&self, nonce: T::BlockNumber) -> Self::SigningPayload;
}

impl<T: system::Config + did::Config + Debug> SignableAction<T> for Revoke {
    type SigningPayload = RevokeSigningPayload<T>;

    fn target(&self) -> RegistryId {
        self.registry_id
    }

    fn to_encoded_signing_payload(&self, nonce: T::BlockNumber) -> Vec<u8> {
        crate::StateChange::<'_, T>::Revoke(Cow::Borrowed(&self.to_signing_payload(nonce))).encode()
    }

    fn to_signing_payload(&self, nonce: T::BlockNumber) -> Self::SigningPayload {
        RevokeSigningPayload {
            registry_id: self.registry_id.clone(),
            revoke_ids: self.revoke_ids.clone(),
            nonce,
        }
    }
}

impl<T: system::Config + did::Config + Debug> SignableAction<T> for UnRevoke {
    type SigningPayload = UnRevokeSigningPayload<T>;

    fn target(&self) -> RegistryId {
        self.registry_id
    }

    fn to_encoded_signing_payload(&self, nonce: T::BlockNumber) -> Vec<u8> {
        crate::StateChange::<'_, T>::UnRevoke(Cow::Borrowed(&self.to_signing_payload(nonce)))
            .encode()
    }

    fn to_signing_payload(&self, nonce: T::BlockNumber) -> Self::SigningPayload {
        UnRevokeSigningPayload {
            registry_id: self.registry_id.clone(),
            revoke_ids: self.revoke_ids.clone(),
            nonce,
        }
    }
}

impl<T: system::Config + did::Config + Debug> SignableAction<T> for RemoveRegistry {
    type SigningPayload = RemoveRegistrySigningPayload<T>;

    fn target(&self) -> RegistryId {
        self.registry_id
    }

    fn to_encoded_signing_payload(&self, nonce: T::BlockNumber) -> Vec<u8> {
        crate::StateChange::<'_, T>::RemoveRegistry(Cow::Borrowed(&self.to_signing_payload(nonce)))
            .encode()
    }

    fn to_signing_payload(&self, nonce: T::BlockNumber) -> Self::SigningPayload {
        RemoveRegistrySigningPayload {
            registry_id: self.registry_id.clone(),
            nonce,
        }
    }
}

/// Return counts of different signature types in given PAuth as 3-Tuple as (no. of Sr22519 sigs,
/// no. of Ed25519 Sigs, no. of Secp256k1 sigs). Useful for weight calculation and thus the return
/// type is in `Weight` but realistically, it should fit in a u8
fn count_sig_types<T: frame_system::Config>(auth: &PAuth<T>) -> (Weight, Weight, Weight) {
    let mut sr = 0;
    let mut ed = 0;
    let mut secp = 0;
    for (a, _) in auth.auths.values() {
        match a.sig {
            SigValue::Sr25519(_) => sr += 1,
            SigValue::Ed25519(_) => ed += 1,
            SigValue::Secp256k1(_) => secp += 1,
        }
    }
    (sr, ed, secp)
}

/// Computes weight of the given `PAuth`. Considers the no. and types of signatures and no. of reads. Disregards
/// message size as messages are hashed giving the same output size and hashing itself is very cheap.
/// The extrinsic using it might decide to consider adding some weight proportional to the message size.
pub fn get_weight_for_pauth<T: frame_system::Config>(
    auth: &PAuth<T>,
    db_weights: RuntimeDbWeight,
) -> Weight {
    let (sr, ed, secp) = count_sig_types(auth);
    (db_weights.reads(auth.auths.len() as u64)
        + (sr * SR25519_WEIGHT)
        + (ed * ED25519_WEIGHT)
        + (secp * SECP256K1_WEIGHT)) as Weight
}

pub trait Config: system::Config + did::Config {
    type Event: From<Event> + Into<<Self as system::Config>::Event>;
}

decl_event!(
    pub enum Event {
        /// Registry with given id created
        RegistryAdded(RegistryId),
        /// Some items were revoked from given registry id
        RevokedInRegistry(RegistryId),
        /// Some items were un-revoked from given registry id
        UnrevokedInRegistry(RegistryId),
        /// Registry with given id removed
        RegistryRemoved(RegistryId),
    }
);

decl_error! {
    /// Revocation Error
    pub enum RevErr for Module<T: Config> where T: Debug {
        /// The authorization policy provided was illegal.
        InvalidPolicy,
        /// Proof of authorization does not meet policy requirements.
        NotAuthorized,
        /// A revocation registry with that name already exists.
        RegExists,
        /// A revocation registry with that name does not exist.
        NoReg,
        /// nonce is incorrect. This is related to replay protection.
        IncorrectNonce,
        /// This registry is marked as add_only. Deletion of revocations is not allowed. Deletion of
        /// the registry is not allowed.
        AddOnly,
    }
}

decl_storage! {
    trait Store for Module<T: Config> as Revoke where T: Debug {
        /// Registry metadata
        Registries get(fn get_revocation_registry):
            map hasher(blake2_128_concat) dock::revoke::RegistryId => Option<Registry>;

        // double_map requires and explicit hasher specification for the second key. blake2_256 is
        // the default.
        /// The single global revocation set
        Revocations get(fn get_revocation_status):
            double_map hasher(blake2_128_concat) dock::revoke::RegistryId, hasher(opaque_blake2_256) dock::revoke::RevokeId => Option<()>;
    }
}

decl_module! {
    pub struct Module<T: Config> for enum Call where origin: T::Origin, T: Debug {
        fn deposit_event() = default;

        type Error = RevErr<T>;

        /// Create a new revocation registry named `id` with `registry` metadata.
        ///
        /// # Errors
        ///
        /// Returns an error if `id` is already in use as a registry id.
        ///
        /// Returns an error if `registry.policy` is invalid.
        #[weight = T::DbWeight::get().reads_writes(1, 1)  + 41_000_000]
        pub fn new_registry(
            origin,
            add_registry: AddRegistry
        ) -> DispatchResult {
            ensure_signed(origin)?;

            Self::new_registry_(add_registry)?;
            Ok(())
        }

        /// Create some revocations according to the `revoke`` command.
        ///
        /// # Errors
        ///
        /// Returns an error if `revoke.last_modified` does not match the block number when the
        /// registry referenced by `revoke.registry_id` was last modified.
        ///
        /// Returns an error if `proof` does not satisfy the policy requirements of the registry
        /// referenced by `revoke.registry_id`.
        #[weight = T::DbWeight::get().reads_writes(1, revoke.revoke_ids.len() as u64) + 75_000_000 + get_weight_for_pauth(&proof, T::DbWeight::get())]
        pub fn revoke(
            origin,
            revoke: dock::revoke::Revoke,
            proof: dock::revoke::PAuth<T>,
        ) -> DispatchResult {
            ensure_signed(origin)?;

            Self::try_exec_registry_action(revoke, proof, Self::revoke_)?;
            Ok(())
        }

        /// Delete some revocations according to the `unrevoke` command.
        ///
        /// # Errors
        ///
        /// Returns an error if the registry referenced by `revoke.registry_id` is `add_only`.
        ///
        /// Returns an error if `unrevoke.last_modified` does not match the block number when the
        /// registry referenced by `revoke.registry_id` was last modified.
        ///
        /// Returns an error if `proof` does not satisfy the policy requirements of the registry
        /// referenced by `unrevoke.registry_id`.
        #[weight = T::DbWeight::get().reads_writes(1, unrevoke.revoke_ids.len() as u64) + 75_000_000 + get_weight_for_pauth(&proof, T::DbWeight::get())]
        pub fn unrevoke(
            origin,
            unrevoke: dock::revoke::UnRevoke,
            proof: dock::revoke::PAuth<T>,
        ) -> DispatchResult {
            ensure_signed(origin)?;

            Self::try_exec_registry_action(unrevoke, proof, Self::unrevoke_)?;
            Ok(())
        }

        /// Delete an entire registry. Deletes all revocations within the registry, as well as
        /// registry metadata. Once the registry is deleted, it can be reclaimed by any party using
        /// a call to `new_registry`.
        ///
        /// # Errors
        ///
        /// Returns an error if the registry referenced by `revoke.registry_id` is `add_only`.
        ///
        /// Returns an error if `removal.last_modified` does not match the block number when the
        /// registry referenced by `removal.registry_id` was last modified.
        ///
        /// Returns an error if `proof` does not satisfy the policy requirements of the registry
        /// referenced by `removal.registry_id`.
        #[weight = T::DbWeight::get().reads_writes(1, 2) + 100_000_000 + get_weight_for_pauth(&proof, T::DbWeight::get())]
        pub fn remove_registry(
            origin,
            removal: dock::revoke::RemoveRegistry,
            proof: dock::revoke::PAuth<T>,
        ) -> DispatchResult {
            ensure_signed(origin)?;

            Self::try_exec_removable_registry_action(removal, proof, Self::remove_registry_)?;
            Ok(())
        }
    }
}

impl<T: Config + Debug> Module<T> {
    fn new_registry_(add_registry: AddRegistry) -> DispatchResult {
        // check
        ensure!(
            add_registry.registry.policy.valid(),
            RevErr::<T>::InvalidPolicy
        );
        ensure!(
            !Registries::contains_key(&add_registry.id),
            RevErr::<T>::RegExists
        );

        // execute
        Registries::insert(&add_registry.id, add_registry.registry);

        crate::deposit_indexed_event!(RegistryAdded(add_registry.id));
        Ok(())
    }

    fn revoke_(
        Revoke {
            registry_id,
            revoke_ids,
            ..
        }: Revoke,
        _: &mut Registry,
    ) -> DispatchResult {
        // execute
        for cred_id in &revoke_ids {
            Revocations::insert(&registry_id, cred_id, ());
        }

        crate::deposit_indexed_event!(RevokedInRegistry(registry_id));
        Ok(())
    }

    fn unrevoke_(
        UnRevoke {
            revoke_ids,
            registry_id,
            ..
        }: UnRevoke,
        registry: &mut Registry,
    ) -> DispatchResult {
        ensure!(!registry.add_only, RevErr::<T>::AddOnly);

        // execute
        for cred_id in &revoke_ids {
            Revocations::remove(&registry_id, cred_id);
        }

        crate::deposit_indexed_event!(UnrevokedInRegistry(registry_id));
        Ok(())
    }

    fn remove_registry_(
        RemoveRegistry { registry_id, .. }: RemoveRegistry,
        registry: &mut Option<Registry>,
    ) -> DispatchResult {
        let registry = registry.take().unwrap();
        ensure!(!registry.add_only, RevErr::<T>::AddOnly);

        // execute
        Revocations::remove_prefix(&registry_id);

        crate::deposit_indexed_event!(RegistryRemoved(registry_id));
        Ok(())
    }

    /// Executes action over target registry providing a mutable reference if all checks succeed.
    ///
    /// Unlike `try_exec_registry_action`, this action may result in a removal of a DID, if the value under option
    /// will be taken.
    ///
    /// Checks:
    /// 1. Ensure that the registry exists and this is not a replayed payload by checking the equality
    /// with stored block number when the registry was last modified.
    /// 2. Verify that `proof` authorizes `action` according to `policy`.
    ///
    /// Returns a mutable reference to the underlying registry wrapped into an option if the command is authorized,
    /// otherwise returns Err.
    pub(crate) fn try_exec_removable_registry_action<A, F, R, E>(
        action: A,
        proof: PAuth<T>,
        f: F,
    ) -> Result<R, DispatchError>
    where
        F: FnOnce(A, &mut Option<Registry>) -> Result<R, E>,
        A: SignableAction<T>,
        DispatchError: From<RevErr<T>> + From<E>,
    {
<<<<<<< HEAD
        Registries::<T>::try_mutate_exists(action.target(), |registry_opt| {
            WithNonce::try_inc_opt_nonce_with(registry_opt, action.nonce(), |registry| {
                // check the signer set satisfies policy
                match &registry.as_ref().unwrap().policy {
                    Policy::OneOf(controllers) => {
                        ensure!(
                            proof.len() == 1
                                && proof.values().all(|sig| controllers.contains(&sig.did)),
                            RevErr::<T>::NotAuthorized
                        );
                    }
                }

                // check each signature is valid over payload and signed by the claimed signer
                for (signer, sig) in proof {
                    let valid =
                        did::Module::<T>::verify_sig_from_auth_or_control_key(&action, &sig)?;
                    ensure!(valid && (signer == sig.did), RevErr::<T>::NotAuthorized);
                }
=======
        Registries::try_mutate_exists(action.target(), |registry_opt| {
            let registry = registry_opt.take().ok_or(RevErr::<T>::NoReg)?;
            // check the signer set satisfies policy
            match &registry.policy {
                Policy::OneOf(controllers) => {
                    ensure!(
                        proof.auths.len() == 1
                            && proof
                                .auths
                                .values()
                                .all(|(sig, _)| controllers.contains(&sig.did)),
                        RevErr::<T>::NotAuthorized
                    );
                }
            }

            let mut new_did_details = BTreeMap::new();

            // check each signature is valid over payload and signed by the claimed signer
            for (signer, (sig, nonce)) in proof.auths.iter() {
                let new_nonce = *nonce;
                // Check if nonce is valid and increase it
                let mut did_detail = did::Module::<T>::onchain_did_details(signer)?;
                did_detail
                    .try_inc_nonce(new_nonce)
                    .map_err(|_| RevErr::<T>::IncorrectNonce)?;
                // Verify signature
                let valid = SignableAction::<T>::verify_sig(&action, new_nonce, &sig);
                ensure!(valid && (*signer == sig.did), RevErr::<T>::NotAuthorized);
                new_did_details.insert(signer, did_detail);
            }

            let mut data_opt = Some(registry);
            let res = f(action, &mut data_opt)?;
            *registry_opt = data_opt.map(|data| data);

            // The nonce of each DID must be updated
            for (signer, did_details) in new_did_details {
                did::Module::<T>::insert_onchain_did(signer, did_details);
            }
>>>>>>> 1a74a99c

                f(action, registry).map_err(DispatchError::from)
            })
            .ok_or(RevErr::<T>::NoReg)?
        })
    }

    /// Executes action over target registry providing a mutable reference if all checks succeed.
    ///
    /// Checks:
    /// 1. Ensure that the registry exists and this is not a replayed payload by checking the equality
    /// with stored block number when the registry was last modified.
    /// 2. Verify that `proof` authorizes `action` according to `policy`.
    ///
    /// Returns a mutable reference to the underlying registry if the command is authorized, otherwise returns Err.
    pub(crate) fn try_exec_registry_action<A, F, R, E>(
        action: A,
        proof: PAuth<T>,
        f: F,
    ) -> Result<R, DispatchError>
    where
        F: FnOnce(A, &mut Registry) -> Result<R, E>,
        A: SignableAction<T>,
        DispatchError: From<RevErr<T>> + From<E>,
    {
        Self::try_exec_removable_registry_action(action, proof, |action, reg| {
            f(action, reg.as_mut().unwrap())
        })
    }
}

#[cfg(test)]
pub mod tests {
    use super::{
        AddRegistry, BTreeMap, Did, DidSignature, PAuth, Policy, Registry, RegistryId,
        RemoveRegistry, RevErr, Revoke, RevokeId, SignableAction, UnRevoke,
    };
    use crate::test_common::*;
    use sp_core::sr25519;

    pub fn get_pauth(
        action: &impl SignableAction<Test>,
        signers: &[(Did, &sr25519::Pair)],
    ) -> PAuth<Test> {
        let auths: BTreeMap<Did, (DidSignature<Did>, u64)> = signers
            .iter()
            .map(|(did, kp)| {
                let did_detail = DIDModule::onchain_did_details(&did).unwrap();
                let next_nonce = did_detail.next_nonce();
                let sp = SignableAction::<Test>::to_encoded_signing_payload(action, next_nonce);
                let sig = did_sig_on_bytes::<Test, _>(&sp, &kp, did.clone(), 1);
                (did.clone(), (sig, next_nonce))
            })
            .collect();
        PAuth { auths }
    }

    pub fn inc_nonce(d: &Did) {
        let mut did_detail = DIDModule::onchain_did_details(&d).unwrap();
        did_detail.nonce = did_detail.next_nonce();
        DIDModule::insert_onchain_did(d, did_detail);
    }

    pub fn get_nonces(signers: &[(Did, &sr25519::Pair)]) -> BTreeMap<Did, u64> {
        let mut nonces = BTreeMap::new();
        for (d, _) in signers {
            let did_detail = DIDModule::onchain_did_details(&d).unwrap();
            nonces.insert(*d, did_detail.nonce);
        }
        nonces
    }

    pub fn check_nonce_increase(old_nonces: BTreeMap<Did, u64>, signers: &[(Did, &sr25519::Pair)]) {
        let new_nonces = get_nonces(&signers);
        assert_eq!(new_nonces.len(), old_nonces.len());
        for (d, new_nonce) in new_nonces {
            assert_eq!(old_nonces.get(&d).unwrap() + 1, new_nonce);
        }
    }

    /// Tests every failure case in the module.
    /// If a failure case is not covered, thats a bug.
    /// If an error variant from RevErr is not covered, thats a bug.
    ///
    /// Tests in this module are named after the errors they check.
    /// For example, `#[test] fn invalidpolicy` exercises the RevErr::InvalidPolicy.
    mod errors {
        // Cannot do `use super::*` as that would import `Call` as `Call` which conflicts with `Call` in `test_common`
        use super::*;
        use alloc::collections::{BTreeMap, BTreeSet};
        use frame_support::dispatch::DispatchError;

        #[test]
        fn invalidpolicy() {
            if !in_ext() {
                return ext().execute_with(invalidpolicy);
            }

            let ar = AddRegistry {
                id: RGA,
                registry: Registry {
                    policy: oneof(&[]),
                    add_only: false,
                },
            };

            let err = RevoMod::new_registry(Origin::signed(ABBA), ar).unwrap_err();
            assert_eq!(err, RevErr::<Test>::InvalidPolicy.into());
        }

        // this test has caught at least one bug
        #[test]
        fn notauthorized() {
            if !in_ext() {
                return ext().execute_with(notauthorized);
            }

            fn assert_revoke_err(
                policy: Policy,
                signers: &[(Did, &sr25519::Pair)],
            ) -> DispatchError {
                let regid: RegistryId = random();
                let ar = AddRegistry {
                    id: regid,
                    registry: Registry {
                        policy,
                        add_only: false,
                    },
                };
                RevoMod::new_registry(Origin::signed(ABBA), ar).unwrap();

                let rev = Revoke {
                    registry_id: regid,
                    revoke_ids: random::<[RevokeId; 32]>().iter().cloned().collect(),
                };
                let pauth = get_pauth(&rev, signers);
                dbg!(&rev);
                dbg!(&pauth);
                RevoMod::revoke(Origin::signed(ABBA), rev, pauth).unwrap_err()
            }

            run_to_block(10);

            let (a, b, c) = (DIDA, DIDB, DIDC);
            let (kpa, kpb, kpc) = (create_did(a), create_did(b), create_did(c));

            let cases: &[(Policy, &[(Did, &sr25519::Pair)], &str)] = &[
                (oneof(&[a]), &[], "provide no signatures"),
                (oneof(&[a]), &[(b, &kpb)], "wrong account; wrong key"),
                (oneof(&[a]), &[(a, &kpb)], "correct account; wrong key"),
                (oneof(&[a]), &[(a, &kpb)], "wrong account; correct key"),
                (oneof(&[a, b]), &[(c, &kpc)], "account not a controller"),
                (oneof(&[a, b]), &[(a, &kpa), (b, &kpb)], "two signers"),
                (oneof(&[a]), &[], "one controller; no sigs"),
                (oneof(&[a, b]), &[], "two controllers; no sigs"),
            ];

            for (pol, set, description) in cases {
                dbg!(description);
                assert_eq!(
                    assert_revoke_err(pol.clone(), set),
                    RevErr::<Test>::NotAuthorized.into(),
                    "{}",
                    description
                );
            }
        }

        #[test]
        /// sign unrelated commands and ensure they fail
        fn notauthorized_wrong_command() {
            if !in_ext() {
                return ext().execute_with(notauthorized_wrong_command);
            }

            let policy = oneof(&[DIDA]);
            let registry_id = RGA;
            let add_only = false;

            run_to_block(10);

            let kpa = create_did(DIDA);
            let reg = Registry { policy, add_only };

            let ar = AddRegistry {
                id: registry_id,
                registry: reg,
            };
            RevoMod::new_registry(Origin::signed(ABBA), ar).unwrap();

            let unrevoke = UnRevoke {
                registry_id,
                revoke_ids: BTreeSet::new(),
            };
            let ur_proof = get_pauth(&unrevoke, &[(DIDA, &kpa)]);
            RevoMod::unrevoke(Origin::signed(ABBA), unrevoke.clone(), ur_proof).unwrap();

            let rev = Revoke {
                registry_id,
                revoke_ids: BTreeSet::new(),
            };
            let ur_proof = get_pauth(&unrevoke, &[(DIDA, &kpa)]);
            assert_eq!(
                RevoMod::revoke(Origin::signed(ABBA), rev, ur_proof).unwrap_err(),
                RevErr::<Test>::NotAuthorized.into()
            );

            let ur_proof = get_pauth(&unrevoke, &[(DIDA, &kpa)]);
            RevoMod::unrevoke(Origin::signed(ABBA), unrevoke.clone(), ur_proof).unwrap();
        }

        #[test]
        fn regexists() {
            if !in_ext() {
                return ext().execute_with(regexists);
            }

            let reg = Registry {
                policy: oneof(&[DIDA]),
                add_only: false,
            };
            let ar = AddRegistry {
                id: RGA,
                registry: reg,
            };
            RevoMod::new_registry(Origin::signed(ABBA), ar.clone()).unwrap();
            let err = RevoMod::new_registry(Origin::signed(ABBA), ar.clone()).unwrap_err();
            assert_eq!(err, RevErr::<Test>::RegExists.into());
        }

        #[test]
        fn noreg() {
            if !in_ext() {
                return ext().execute_with(noreg);
            }

            let registry_id = RGA;

            let noreg: Result<(), DispatchError> = Err(RevErr::<Test>::NoReg.into());

            assert_eq!(
                RevoMod::revoke(
                    Origin::signed(ABBA),
                    Revoke {
                        registry_id,
                        revoke_ids: BTreeSet::new(),
                    },
                    PAuth {
                        auths: BTreeMap::new()
                    }
                ),
                noreg
            );
            assert_eq!(
                RevoMod::unrevoke(
                    Origin::signed(ABBA),
                    UnRevoke {
                        registry_id,
                        revoke_ids: BTreeSet::new(),
                    },
                    PAuth {
                        auths: BTreeMap::new()
                    },
                ),
                noreg
            );
            assert_eq!(
                RevoMod::remove_registry(
                    Origin::signed(ABBA),
                    RemoveRegistry { registry_id },
                    PAuth {
                        auths: BTreeMap::new()
                    },
                ),
                noreg
            );
        }

        #[test]
        fn incorrect_nonce() {
            if !in_ext() {
                return ext().execute_with(incorrect_nonce);
            }

            run_to_block(1);

            let kpa = create_did(DIDA);

            let registry_id = RGA;
            let err: Result<(), DispatchError> = Err(RevErr::<Test>::IncorrectNonce.into());

            let ar = AddRegistry {
                id: registry_id,
                registry: Registry {
                    policy: oneof(&[DIDA]),
                    add_only: false,
                },
            };

            RevoMod::new_registry(Origin::signed(ABBA), ar).unwrap();

            let rev = Revoke {
                registry_id,
                revoke_ids: BTreeSet::new(),
            };
            let proof = get_pauth(&rev, &[(DIDA, &kpa)]);

            // Increase nonce to make the auth chekc fail
            inc_nonce(&DIDA);
            assert_eq!(RevoMod::revoke(Origin::signed(ABBA), rev, proof), err);

            let unrevoke = UnRevoke {
                registry_id,
                revoke_ids: BTreeSet::new(),
            };
            let proof = get_pauth(&unrevoke, &[(DIDA, &kpa)]);

            // Increase nonce to make the auth chekc fail
            inc_nonce(&DIDA);
            assert_eq!(
                RevoMod::unrevoke(Origin::signed(ABBA), unrevoke, proof,),
                err
            );

            let remove = RemoveRegistry { registry_id };
            let proof = get_pauth(&remove, &[(DIDA, &kpa)]);

            // Increase nonce to make the auth chekc fail
            inc_nonce(&DIDA);
            assert_eq!(
                RevoMod::remove_registry(Origin::signed(ABBA), remove, proof,),
                err
            );
        }

        #[test]
        fn addonly() {
            if !in_ext() {
                return ext().execute_with(addonly);
            }

            let registry_id = RGA;
            let err: Result<(), DispatchError> = Err(RevErr::<Test>::AddOnly.into());
            let revoke_ids: BTreeSet<_> = [RA, RB, RC].iter().cloned().collect();

            run_to_block(1);

            let kpa = create_did(DIDA);

            let ar = AddRegistry {
                id: registry_id,
                registry: Registry {
                    policy: oneof(&[DIDA]),
                    add_only: true,
                },
            };

            RevoMod::new_registry(Origin::signed(ABBA), ar).unwrap();

            let unrevoke = UnRevoke {
                registry_id,
                revoke_ids,
            };
            let proof = get_pauth(&unrevoke, &[(DIDA, &kpa)]);
            assert_eq!(
                RevoMod::unrevoke(Origin::signed(ABBA), unrevoke, proof),
                err
            );

            let remove = RemoveRegistry { registry_id };
            let proof = get_pauth(&remove, &[(DIDA, &kpa)]);
            assert_eq!(
                RevoMod::remove_registry(Origin::signed(ABBA), remove, proof),
                err
            );
        }

        // Untested variants will be a match error.
        // To fix the match error, write a test for the variant then update the test.
        fn _all_included(dummy: RevErr<Test>) {
            match dummy {
                RevErr::__Ignore(_, _)
                | RevErr::InvalidPolicy
                | RevErr::NotAuthorized
                | RevErr::RegExists
                | RevErr::NoReg
                | RevErr::IncorrectNonce
                | RevErr::AddOnly => {}
            }
        }
    }

    /// Tests every happy path for every public extrinsic call in the module.
    /// If a happy path is not covered, thats a bug.
    /// If a call is not covered, thats a bug.
    ///
    /// Tests in this module are named after the calls they check.
    /// For example, `#[test] fn new_registry` tests the happy path for Module::new_registry.
    mod calls {
        use super::*;
        // Cannot do `use super::super::*` as that would import `Call` as `Call` which conflicts with `Call` in `test_common`
        use super::super::{Call as RevCall, Registries, Revocations};
        use alloc::collections::BTreeSet;
        use frame_support::{StorageDoubleMap, StorageMap};

        #[test]
        fn new_registry() {
            if !in_ext() {
                return ext().execute_with(new_registry);
            }

            let cases: &[(Policy, bool)] = &[
                (oneof(&[DIDA]), false),
                (oneof(&[DIDA, DIDB]), false),
                (oneof(&[DIDA]), true),
                (oneof(&[DIDA, DIDB]), true),
            ];
            for (policy, add_only) in cases.iter().cloned() {
                let reg_id = random();
                let reg = Registry { policy, add_only };
                let ar = AddRegistry {
                    id: reg_id,
                    registry: reg.clone(),
                };
                assert!(!Registries::contains_key(&reg_id));
                RevoMod::new_registry(Origin::signed(ABBA), ar).unwrap();
                assert!(Registries::contains_key(reg_id));
                assert_eq!(Registries::get(reg_id).unwrap(), reg);
            }
        }

        #[test]
        fn revoke() {
            if !in_ext() {
                return ext().execute_with(revoke);
            }

            let policy = oneof(&[DIDA]);
            let registry_id = RGA;
            let add_only = true;

            run_to_block(1);

            let kpa = create_did(DIDA);

            let ar = AddRegistry {
                id: registry_id,
                registry: Registry { policy, add_only },
            };

            RevoMod::new_registry(Origin::signed(ABBA), ar).unwrap();

            let cases: &[&[RevokeId]] = &[
                &[],
                &[random()],
                &[random(), random()],
                &[random(), random(), random()],
                &[RA], // Test idempotence, step 1
                &[RA], // Test idempotence, step 2
            ];
            for (i, ids) in cases.into_iter().enumerate() {
                println!("Revoke ids: {:?}", ids);
                let revoke = Revoke {
                    registry_id,
                    revoke_ids: ids.iter().cloned().collect(),
                };
                let proof = get_pauth(&revoke, &[(DIDA, &kpa)]);
                RevoMod::revoke(Origin::signed(ABBA), revoke, proof).unwrap();
                assert!(ids
                    .iter()
                    .all(|id| Revocations::contains_key(registry_id, id)));
                run_to_block(1 + 1 + i as u64);
            }
        }

        #[test]
        fn unrevoke() {
            if !in_ext() {
                return ext().execute_with(unrevoke);
            }

            let policy = oneof(&[DIDA]);
            let registry_id = RGA;
            let add_only = false;

            run_to_block(10);

            let kpa = create_did(DIDA);

            enum Action {
                Revoke,
                UnRevo,
                AsrtRv, // assert revoked
                AsrtNR, // assert not revoked
            }

            let ar = AddRegistry {
                id: registry_id,
                registry: Registry { policy, add_only },
            };

            RevoMod::new_registry(Origin::signed(ABBA), ar).unwrap();

            let cases: &[(Action, &[RevokeId], u32)] = &[
                (Action::UnRevo, &[], line!()),
                (Action::UnRevo, &[random()], line!()),
                (Action::UnRevo, &[random(), random()], line!()),
                (Action::UnRevo, &[random(), random(), random()], line!()),
                (Action::Revoke, &[RA, RB], line!()),
                (Action::AsrtRv, &[RA, RB], line!()),
                (Action::UnRevo, &[RA], line!()),
                (Action::AsrtNR, &[RA], line!()),
                (Action::AsrtRv, &[RB], line!()),
                (Action::UnRevo, &[RA, RB], line!()),
                (Action::AsrtNR, &[RA, RB], line!()),
                (Action::Revoke, &[RA, RB], line!()),
                (Action::AsrtRv, &[RA, RB], line!()),
                (Action::UnRevo, &[RA, RB], line!()),
                (Action::AsrtNR, &[RA, RB], line!()),
            ];
            for (i, (action, ids, line_no)) in cases.into_iter().enumerate() {
                eprintln!("running action from line {}", line_no);
                let revoke_ids: BTreeSet<RevokeId> = ids.iter().cloned().collect();
                match action {
                    Action::Revoke => {
                        let revoke = Revoke {
                            registry_id,
                            revoke_ids,
                        };
                        let proof = get_pauth(&revoke, &[(DIDA, &kpa)]);
                        RevoMod::revoke(Origin::signed(ABBA), revoke, proof).unwrap();
                    }
                    Action::UnRevo => {
                        let unrevoke = UnRevoke {
                            registry_id,
                            revoke_ids: revoke_ids.clone(),
                        };
                        let proof = get_pauth(&unrevoke, &[(DIDA, &kpa)]);
                        RevoMod::unrevoke(Origin::signed(ABBA), unrevoke, proof).unwrap();
                    }
                    Action::AsrtRv => {
                        assert!(revoke_ids
                            .iter()
                            .all(|id| Revocations::contains_key(registry_id, id)));
                    }
                    Action::AsrtNR => {
                        assert!(!revoke_ids
                            .iter()
                            .any(|id| Revocations::contains_key(registry_id, id)));
                    }
                }
                run_to_block(10 + 1 + i as u64)
            }
        }

        #[test]
        fn remove_registry() {
            if !in_ext() {
                return ext().execute_with(remove_registry);
            }

            let policy = oneof(&[DIDA]);
            let registry_id = RGA;
            let add_only = false;
            let kpa = create_did(DIDA);

            let reg = Registry { policy, add_only };
            let ar = AddRegistry {
                id: registry_id,
                registry: reg.clone(),
            };

            RevoMod::new_registry(Origin::signed(ABBA), ar).unwrap();
            assert!(Registries::contains_key(registry_id));

            // destroy reg
            let rem = RemoveRegistry { registry_id };
            let proof = get_pauth(&rem, &[(DIDA, &kpa)]);
            RevoMod::remove_registry(Origin::signed(ABBA), rem, proof).unwrap();

            // assert not exists
            assert!(!Registries::contains_key(registry_id));
        }

        // Untested variants will be a match error.
        // To fix the match error, write a test for the variant then update the test.
        fn _all_included(dummy: RevCall<Test>) {
            match dummy {
                RevCall::new_registry(_)
                | RevCall::revoke(_, _)
                | RevCall::unrevoke(_, _)
                | RevCall::remove_registry(_, _)
                | RevCall::__PhantomItem(_, _) => {}
            }
        }
    }

    mod test {
        use frame_support::StorageMap;
        use sp_runtime::DispatchError;
        // Cannot do `use super::*` as that would import `Call` as `Call` which conflicts with `Call` in `test_common`
        use super::*;
        use crate::revoke::Registries;
        use alloc::collections::BTreeSet;

        #[test]
        /// Exercises Module::ensure_auth, both success and failure cases.
        fn ensure_auth() {
            if !in_ext() {
                return ext().execute_with(ensure_auth);
            }

            run_to_block(10);

            let (a, b, c): (Did, Did, Did) = (Did(random()), Did(random()), Did(random()));
            let (kpa, kpb, kpc) = (create_did(a), create_did(b), create_did(c));
            let rev = Revoke {
                registry_id: RGA,
                revoke_ids: BTreeSet::new(),
            };

            let cases: &[(u32, Policy, &[(Did, &sr25519::Pair)], bool)] = &[
                (line!(), oneof(&[a]), &[(a, &kpa)], true),
                (line!(), oneof(&[a, b]), &[(a, &kpa)], true),
                (line!(), oneof(&[a, b]), &[(b, &kpb)], true),
                (line!(), oneof(&[a]), &[], false), // provide no signatures
                (line!(), oneof(&[a]), &[(b, &kpb)], false), // wrong account; wrong key
                (line!(), oneof(&[a]), &[(a, &kpb)], false), // correct account; wrong key
                (line!(), oneof(&[a]), &[(a, &kpb)], false), // wrong account; correct key
                (line!(), oneof(&[a, b]), &[(c, &kpc)], false), // account not a controller
                (line!(), oneof(&[a, b]), &[(a, &kpa), (b, &kpb)], false), // two signers
                (line!(), oneof(&[a]), &[], false), // one controller; no sigs
                (line!(), oneof(&[a, b]), &[], false), // two controllers; no sigs
            ];
            for (i, (line_no, policy, signers, expect_success)) in cases.into_iter().enumerate() {
                eprintln!("running case from line {}", line_no);
                Registries::insert(
                    RGA,
                    Registry {
                        policy: policy.clone(),
                        add_only: false,
                    },
                );

                let old_nonces = get_nonces(signers);
                let command = &rev;
                let proof = get_pauth(command, &signers);
                let res = RevoMod::try_exec_registry_action(command.clone(), proof, |_, _| {
                    Ok::<_, DispatchError>(())
                });
                assert_eq!(res.is_ok(), *expect_success);

                if *expect_success {
                    check_nonce_increase(old_nonces, signers);
                }
                run_to_block(10 + 1 + i as u64);
            }
        }

        #[test]
        /// Exercises the revocation registry convenience getter, get_revocation_registry.
        fn get_revocation_registry() {
            if !in_ext() {
                return ext().execute_with(get_revocation_registry);
            }

            let policy = oneof(&[DIDA]);
            let registry_id = RGA;
            let add_only = false;
            let reg = Registry { policy, add_only };

            let ar = AddRegistry {
                id: registry_id,
                registry: reg.clone(),
            };

            assert_eq!(RevoMod::get_revocation_registry(registry_id), None);
            RevoMod::new_registry(Origin::signed(ABBA), ar).unwrap();
            assert_eq!(RevoMod::get_revocation_registry(registry_id), Some(reg));
        }

        #[test]
        /// Exercises the revocation status convenience getter, get_revocation_status.
        fn get_revocation_status() {
            if !in_ext() {
                return ext().execute_with(get_revocation_status);
            }

            let policy = oneof(&[DIDA]);
            let registry_id = RGA;
            let add_only = false;
            let reg = Registry { policy, add_only };
            let kpa = create_did(DIDA);
            let revid: RevokeId = random();

            let ar = AddRegistry {
                id: registry_id,
                registry: reg.clone(),
            };

            RevoMod::new_registry(Origin::signed(ABBA), ar).unwrap();
            let revoke = Revoke {
                registry_id,
                revoke_ids: once(revid).collect(),
            };
            let proof = get_pauth(&revoke, &[(DIDA, &kpa)]);

            assert_eq!(RevoMod::get_revocation_status(registry_id, revid), None);
            RevoMod::revoke(Origin::signed(ABBA), revoke, proof).unwrap();
            assert_eq!(RevoMod::get_revocation_status(registry_id, revid), Some(()));
        }
    }
}

#[cfg(feature = "runtime-benchmarks")]
mod benchmarking {
    use super::*;
    use crate::benchmark_utils::{
        get_data_for_remove, get_data_for_revocation, get_data_for_unrevocation, REV_DATA_SIZE,
    };
    use crate::did::{Did::BYTE_SIZE, Dids, KeyDetail};
    use frame_benchmarking::{account, benchmarks};
    use sp_std::prelude::*;
    use system::RawOrigin;

    const SEED: u32 = 0;
    const MAX_USER_INDEX: u32 = 1000;

    /// create a OneOf policy. Redefining from test as cannot import
    pub fn oneof(dids: &[Did]) -> Policy {
        Policy::OneOf(dids.iter().cloned().collect())
    }

    benchmarks! {
        _ {
            // Origin
            let u in 1 .. MAX_USER_INDEX => ();
            // DID
            let d in 0 .. 255 => ();
            // Registry id
            let r in 0 .. 255 => ();
            let i in 0 .. (REV_DATA_SIZE - 1) as u32 => ();
        }

        new_registry {
            let u in ...;
            let d in ...;
            let r in ...;

            let caller = account("caller", u, SEED);
            let did = [d as u8; Did::BYTE_SIZE];
            let reg_id = [r as u8; 32];
            let reg = Registry {
                policy: oneof(&[did]),
                add_only: false,
            };

        }: _(RawOrigin::Signed(caller), reg_id, reg)
        verify {
            let value = Registries::get(reg_id);
            assert!(value.is_some());
        }

        revoke {
            let u in ...;
            let i in ...;

            let caller = account("caller", u, SEED);

            let did = [0u8; 32];
            let reg_id = [0u8; 32];

            let (n, pk, revoke_ids, signature) = get_data_for_revocation(i as usize);
            let detail = KeyDetail::new(did.clone(), pk);
            let block_number = <T as system::Config>::BlockNumber::from(n);
            Dids::<T>::insert(did.clone(), (detail, block_number));

            Registries::insert(reg_id, (Registry {policy: oneof(&[did]), add_only: false}, block_number));

            let rev_cmd = Revoke {registry_id: reg_id, revoke_ids: revoke_ids.clone().into_iter().collect(), nonce: n};
            let mut p_auth = BTreeMap::new();
            p_auth.insert(did, signature);
        }: _(RawOrigin::Signed(caller), rev_cmd, p_auth)
        verify {
            assert!(revoke_ids
                .iter()
                .all(|id| Revocations::contains_key(reg_id, id)));
        }

        unrevoke {
            let u in ...;
            let i in ...;

            let caller = account("caller", u, SEED);

            let did = [0u8; 32];
            let reg_id = [0u8; 32];

            let (n, pk, revoke_ids, signature) = get_data_for_unrevocation(i as usize);
            let detail = KeyDetail::new(did.clone(), pk);
            let block_number = <T as system::Config>::BlockNumber::from(n);
            Dids::<T>::insert(did.clone(), (detail, block_number));

            Registries::insert(reg_id, (Registry {policy: oneof(&[did]), add_only: false}, block_number));
            for r_id in &revoke_ids {
                Revocations::insert(reg_id, r_id, ());
            }
            let rev_cmd = UnRevoke {registry_id: reg_id, revoke_ids: revoke_ids.clone().into_iter().collect(), nonce: n};
            let mut p_auth = BTreeMap::new();
            p_auth.insert(did, signature);
        }: _(RawOrigin::Signed(caller), rev_cmd, p_auth)
        verify {
            assert!(revoke_ids
                .iter()
                .all(|id| !Revocations::contains_key(reg_id, id)));
        }

        remove_registry {
            let u in ...;
            let i in ...;

            let caller = account("caller", u, SEED);

            let did = [0u8; 32];
            let reg_id = [0u8; 32];

            let (n, pk, signature) = get_data_for_remove();
            let detail = KeyDetail::new(did.clone(), pk);
            let block_number = <T as system::Config>::BlockNumber::from(n);
            Dids::<T>::insert(did.clone(), (detail, block_number));

            Registries::insert(reg_id, (Registry {policy: oneof(&[did]), add_only: false}, block_number));
            for k in 0..i {
                Revocations::insert(reg_id, [k as u8; 32], ());
            }
            let rem_cmd = RemoveRegistry {registry_id: reg_id, nonce: n};
            let mut p_auth = BTreeMap::new();
            p_auth.insert(did, signature);
        }: _(RawOrigin::Signed(caller), rem_cmd, p_auth)
    }
}<|MERGE_RESOLUTION|>--- conflicted
+++ resolved
@@ -483,27 +483,6 @@
         A: SignableAction<T>,
         DispatchError: From<RevErr<T>> + From<E>,
     {
-<<<<<<< HEAD
-        Registries::<T>::try_mutate_exists(action.target(), |registry_opt| {
-            WithNonce::try_inc_opt_nonce_with(registry_opt, action.nonce(), |registry| {
-                // check the signer set satisfies policy
-                match &registry.as_ref().unwrap().policy {
-                    Policy::OneOf(controllers) => {
-                        ensure!(
-                            proof.len() == 1
-                                && proof.values().all(|sig| controllers.contains(&sig.did)),
-                            RevErr::<T>::NotAuthorized
-                        );
-                    }
-                }
-
-                // check each signature is valid over payload and signed by the claimed signer
-                for (signer, sig) in proof {
-                    let valid =
-                        did::Module::<T>::verify_sig_from_auth_or_control_key(&action, &sig)?;
-                    ensure!(valid && (signer == sig.did), RevErr::<T>::NotAuthorized);
-                }
-=======
         Registries::try_mutate_exists(action.target(), |registry_opt| {
             let registry = registry_opt.take().ok_or(RevErr::<T>::NoReg)?;
             // check the signer set satisfies policy
@@ -544,11 +523,8 @@
             for (signer, did_details) in new_did_details {
                 did::Module::<T>::insert_onchain_did(signer, did_details);
             }
->>>>>>> 1a74a99c
-
-                f(action, registry).map_err(DispatchError::from)
-            })
-            .ok_or(RevErr::<T>::NoReg)?
+
+            Ok(res)
         })
     }
 

--- conflicted
+++ resolved
@@ -5,9 +5,10 @@
 use crate::attest;
 use crate::bbs_plus;
 use crate::blob;
-use crate::did::{self, Did, DidKey, DidSignature};
+use crate::did::{self, Controller, Did, DidKey, DidSignature};
 use crate::master;
 use crate::revoke;
+use crate::Action;
 use crate::{keys_and_sigs, util};
 
 use crate::keys_and_sigs::SigValue;
@@ -25,6 +26,7 @@
     testing::Header,
     traits::{BlakeTwo256, IdentityLookup},
 };
+use sp_std::borrow::Borrow;
 pub use std::iter::once;
 
 // Configure a mock runtime to test the pallet.
@@ -138,7 +140,7 @@
     type SS58Prefix = ();
 }
 
-impl crate::did::Trait for Test {
+impl crate::did::Config for Test {
     type Event = TestEvent;
     type MaxDidDocRefSize = MaxDidDocRefSize;
     type DidDocRefPerByteWeight = DidDocRefPerByteWeight;
@@ -149,7 +151,7 @@
     type ServiceEndpointOriginPerByteWeight = ServiceEndpointOriginPerByteWeight;
 }
 
-impl crate::revoke::Trait for Test {
+impl crate::revoke::Config for Test {
     type Event = TestEvent;
 }
 
@@ -173,21 +175,21 @@
     pub const ServiceEndpointOriginPerByteWeight: Weight = 10;
 }
 
-impl crate::anchor::Trait for Test {
-    type Event = TestEvent;
-}
-
-impl crate::blob::Trait for Test {
+impl crate::anchor::Config for Test {
+    type Event = TestEvent;
+}
+
+impl crate::blob::Config for Test {
     type MaxBlobSize = MaxBlobSize;
     type StorageWeight = StorageWeight;
 }
 
-impl crate::master::Trait for Test {
+impl crate::master::Config for Test {
     type Event = TestEvent;
     type Call = Call;
 }
 
-impl crate::attest::Trait for Test {
+impl crate::attest::Config for Test {
     type StorageWeight = StorageWeight;
 }
 
@@ -214,23 +216,13 @@
 }
 
 pub const ABBA: u64 = 0;
-<<<<<<< HEAD
-// pub const RGA: RegistryId = [0u8; 32];
-// pub const RA: RevokeId = [0u8; 32];
-// pub const RB: RevokeId = [1u8; 32];
-// pub const RC: RevokeId = [2u8; 32];
 pub const DIDA: Did = Did([0u8; 32]);
 pub const DIDB: Did = Did([1u8; 32]);
 pub const DIDC: Did = Did([2u8; 32]);
-=======
 pub const RGA: RegistryId = [0u8; 32];
 pub const RA: RevokeId = [0u8; 32];
 pub const RB: RevokeId = [1u8; 32];
 pub const RC: RevokeId = [2u8; 32];
-pub const DIDA: Did = [0u8; 32];
-pub const DIDB: Did = [1u8; 32];
-pub const DIDC: Did = [2u8; 32];
->>>>>>> 15ccb283
 
 /// check whether test externalities are available
 pub fn in_ext() -> bool {
@@ -309,15 +301,15 @@
     })
 }
 
-pub fn did_sig<T: frame_system::Config>(
-    payload: &crate::StateChange<T>,
+pub fn did_sig<T: frame_system::Config, A: Action<T>>(
+    change: &A,
     keypair: &sr25519::Pair,
     did: Did,
     key_id: u32,
 ) -> DidSignature {
-    let sig = sign(payload, keypair);
+    let sig = sign(&change.borrow().to_state_change(), keypair);
     DidSignature {
-        did,
+        did: Controller(did),
         key_id: key_id.into(),
         sig,
     }

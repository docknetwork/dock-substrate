use sp_runtime::DispatchError;

use super::super::*;

/// Each on-chain DID is associated with a nonce that is incremented each time the DID does a write (through an extrinsic)
pub type StoredOnChainDidDetails<T> = WithNonce<T, OnChainDidDetails>;

/// Stores details of an on-chain DID.
#[derive(Encode, Decode, Debug, Clone, PartialEq, Eq, Default)]
#[cfg_attr(feature = "serde", derive(serde::Serialize, serde::Deserialize))]
#[cfg_attr(feature = "serde", serde(rename_all = "camelCase"))]
pub struct OnChainDidDetails {
    /// Number of keys added for this DID so far.
    pub last_key_id: IncId,
    /// Number of currently active controller keys.
    pub active_controller_keys: u32,
    /// Number of currently active controllers.
    pub active_controllers: u32,
}

impl<T: Config> From<StoredOnChainDidDetails<T>> for StoredDidDetails<T> {
    fn from(details: StoredOnChainDidDetails<T>) -> Self {
        Self::OnChain(details)
    }
}

impl<T: Config + Debug> TryFrom<StoredDidDetails<T>> for StoredOnChainDidDetails<T> {
    type Error = Error<T>;

    fn try_from(details: StoredDidDetails<T>) -> Result<Self, Self::Error> {
        details
            .into_onchain()
            .ok_or(Error::<T>::CannotGetDetailForOffChainDid)
    }
}

impl OnChainDidDetails {
    /// Constructs new on-chain DID details using supplied params.
    ///
    /// - `last_key_id` - last incremental identifier of the key being used for the given DID.
    /// - `active_controller_keys` - amount of currently active controller keys for the given DID.
    /// - `active_controllers` - amount of currently active controllers for the given DID.
    pub fn new(
        last_key_id: IncId,
        active_controller_keys: impl Into<u32>,
        active_controllers: impl Into<u32>,
    ) -> Self {
        Self {
            last_key_id,
            active_controller_keys: active_controller_keys.into(),
            active_controllers: active_controllers.into(),
        }
    }
}

impl<T: Config + Debug> Module<T> {
    pub(crate) fn new_onchain_(
        did: Did,
        keys: Vec<DidKey>,
        mut controllers: BTreeSet<Controller>,
    ) -> Result<(), Error<T>> {
        // DID is not registered already
        ensure!(!Dids::<T>::contains_key(did), Error::<T>::DidAlreadyExists);

        let (keys_to_insert, controller_keys_count) = Self::prepare_keys_to_insert(keys)?;
        // Make self controlled if needed
        if controller_keys_count > 0 {
            controllers.insert(Controller(did));
        }
        ensure!(!controllers.is_empty(), Error::<T>::NoControllerProvided);

        let mut last_key_id = IncId::new();
        for (key, key_id) in keys_to_insert.into_iter().zip(&mut last_key_id) {
            DidKeys::insert(&did, key_id, key);
        }

        for ctrl in &controllers {
            DidControllers::insert(&did, &ctrl, ());
        }

        let did_details: StoredDidDetails<T> = StoredOnChainDidDetails::new(
            OnChainDidDetails::new(last_key_id, controller_keys_count, controllers.len() as u32),
        )
        .into();

        Dids::<T>::insert(did, did_details);

        deposit_indexed_event!(OnChainDidAdded(did));
        Ok(())
    }

    pub(crate) fn remove_onchain_did_(
        DidRemoval { did, .. }: DidRemoval<T>,
        details: &mut Option<OnChainDidDetails>,
    ) -> Result<Option<()>, DispatchError> {
        // This will result in the removal of DID from storage map `Dids`
        details.take();
        DidKeys::remove_prefix(did);
        DidControllers::remove_prefix(did);
        DidServiceEndpoints::remove_prefix(did);

        deposit_indexed_event!(OnChainDidRemoved(did));
        Ok(None)
    }

    /// Executes action over target on-chain DID providing a mutable reference if the given nonce is correct,
    /// i.e. 1 more than the current nonce.
    /// Unlike `try_exec_onchain_did_action`, this action may result in a removal of a DID, if the value under option
    /// will be taken.
    pub(crate) fn try_exec_removable_onchain_did_action<A, F, R, E>(
        action: A,
        f: F,
    ) -> Result<R, DispatchError>
    where
        F: FnOnce(A, &mut Option<OnChainDidDetails>) -> Result<R, E>,
        A: ActionWithNonce<T>,
        A::Target: Into<Did>,
        DispatchError: From<Error<T>> + From<E>,
    {
        Dids::<T>::try_mutate_exists(action.target().into(), |details_opt| {
<<<<<<< HEAD
            WithNonce::try_inc_opt_nonce_with(details_opt, action.nonce(), |data_opt| {
                f(action, data_opt).map_err(DispatchError::from)
            })
            .ok_or(Error::<T>::DidDoesNotExist)?
=======
            let mut details = details_opt
                .take()
                .ok_or(Error::<T>::DidDoesNotExist)?
                .into_onchain()
                .ok_or(Error::<T>::CannotGetDetailForOnChainDid)?;
            details.try_inc_nonce(action.nonce())?;

            let WithNonce { data, nonce } = details;
            let mut data_opt = Some(data);
            let res = f(action, &mut data_opt)?;
            *details_opt = data_opt
                .map(|data| WithNonce { data, nonce })
                .map(Into::into);

            Ok(res)
>>>>>>> 1a74a99c
        })
    }

    /// Executes action over target on-chain DID providing a mutable reference if the given nonce is correct,
    /// i.e. 1 more than the current nonce.
    pub(crate) fn try_exec_onchain_did_action<A, F, R, E>(
        action: A,
        f: F,
    ) -> Result<R, DispatchError>
    where
        F: FnOnce(A, &mut OnChainDidDetails) -> Result<R, E>,
        A: ActionWithNonce<T>,
        A::Target: Into<Did>,
        DispatchError: From<Error<T>> + From<E>,
    {
        Self::try_exec_removable_onchain_did_action(action, |action, details_opt| {
            f(action, details_opt.as_mut().unwrap())
        })
    }

    /// Try executing an action by a DID. Each action of a DID is supposed to have a nonce which should
    /// be one more than the current one. This function will check that payload has correct nonce and
    /// will then execute the given function `f` on te action and if `f` executes successfully, it will increment
    /// the DID's nonce by 1.
    pub(crate) fn try_exec_by_onchain_did<A, F, S, R, E>(
        action: A,
        signer: S,
        f: F,
    ) -> Result<R, DispatchError>
    where
        F: FnOnce(A, S) -> Result<R, E>,
        A: ActionWithNonce<T>,
        S: Clone + Into<Did>,
        DispatchError: From<Error<T>> + From<E>,
    {
        Dids::<T>::try_mutate_exists(signer.clone().into(), |details_opt| {
            let mut details = details_opt
                .take()
                .ok_or(Error::<T>::DidDoesNotExist)?
                .into_onchain()
                .ok_or(Error::<T>::CannotGetDetailForOnChainDid)?;
            details.try_inc_nonce(action.nonce())?;

            let res = f(action, signer)?;
            *details_opt = Some(details.into());
            Ok(res)
        })
    }

    pub(crate) fn insert_onchain_did(did: &Did, onchain_did_detail: StoredOnChainDidDetails<T>) {
        let did_details: StoredDidDetails<T> = onchain_did_detail.into();
        Dids::<T>::insert(did, did_details)
    }

    pub fn is_onchain_did(did: &Did) -> Result<bool, Error<T>> {
        Self::did(did)
            .as_ref()
            .map(StoredDidDetails::is_onchain)
            .ok_or(Error::<T>::DidDoesNotExist)
    }

    /// Get DID detail of an on-chain DID. Throws error if DID does not exist or is off-chain.
    pub fn onchain_did_details(did: &Did) -> Result<StoredOnChainDidDetails<T>, Error<T>> {
        Self::did(did)
            .ok_or(Error::<T>::DidDoesNotExist)?
            .into_onchain()
            .ok_or(Error::<T>::CannotGetDetailForOnChainDid)
    }
}<|MERGE_RESOLUTION|>--- conflicted
+++ resolved
@@ -31,6 +31,38 @@
         details
             .into_onchain()
             .ok_or(Error::<T>::CannotGetDetailForOffChainDid)
+    }
+}
+
+struct DidActionWrapper<T: Config, A> {
+    action: A,
+    did: Did,
+    nonce: T::BlockNumber,
+}
+
+impl<T: Config, A: Action<T>> Action<T> for DidActionWrapper<T, A> {
+    type Target = Did;
+
+    fn target(&self) -> Self::Target {
+        self.did
+    }
+
+    fn len(&self) -> u32 {
+        self.action.len()
+    }
+
+    fn to_state_change(&self) -> crate::StateChange<'_, T> {
+        self.action.to_state_change()
+    }
+
+    fn into_state_change(self) -> crate::StateChange<'static, T> {
+        self.action.into_state_change()
+    }
+}
+
+impl<T: Config, A: Action<T>> ActionWithNonce<T> for DidActionWrapper<T, A> {
+    fn nonce(&self) -> T::BlockNumber {
+        self.nonce
     }
 }
 
@@ -118,28 +150,10 @@
         DispatchError: From<Error<T>> + From<E>,
     {
         Dids::<T>::try_mutate_exists(action.target().into(), |details_opt| {
-<<<<<<< HEAD
             WithNonce::try_inc_opt_nonce_with(details_opt, action.nonce(), |data_opt| {
                 f(action, data_opt).map_err(DispatchError::from)
             })
             .ok_or(Error::<T>::DidDoesNotExist)?
-=======
-            let mut details = details_opt
-                .take()
-                .ok_or(Error::<T>::DidDoesNotExist)?
-                .into_onchain()
-                .ok_or(Error::<T>::CannotGetDetailForOnChainDid)?;
-            details.try_inc_nonce(action.nonce())?;
-
-            let WithNonce { data, nonce } = details;
-            let mut data_opt = Some(data);
-            let res = f(action, &mut data_opt)?;
-            *details_opt = data_opt
-                .map(|data| WithNonce { data, nonce })
-                .map(Into::into);
-
-            Ok(res)
->>>>>>> 1a74a99c
         })
     }
 
@@ -166,27 +180,22 @@
     /// the DID's nonce by 1.
     pub(crate) fn try_exec_by_onchain_did<A, F, S, R, E>(
         action: A,
-        signer: S,
+        did: S,
         f: F,
     ) -> Result<R, DispatchError>
     where
         F: FnOnce(A, S) -> Result<R, E>,
         A: ActionWithNonce<T>,
-        S: Clone + Into<Did>,
+        S: Into<Did> + Copy,
         DispatchError: From<Error<T>> + From<E>,
     {
-        Dids::<T>::try_mutate_exists(signer.clone().into(), |details_opt| {
-            let mut details = details_opt
-                .take()
-                .ok_or(Error::<T>::DidDoesNotExist)?
-                .into_onchain()
-                .ok_or(Error::<T>::CannotGetDetailForOnChainDid)?;
-            details.try_inc_nonce(action.nonce())?;
-
-            let res = f(action, signer)?;
-            *details_opt = Some(details.into());
-            Ok(res)
-        })
+        let wrapped = DidActionWrapper {
+            did: did.into(),
+            nonce: action.nonce(),
+            action,
+        };
+
+        Self::try_exec_onchain_did_action(wrapped, |wrapper, _| f(wrapper.action, did))
     }
 
     pub(crate) fn insert_onchain_did(did: &Did, onchain_did_detail: StoredOnChainDidDetails<T>) {

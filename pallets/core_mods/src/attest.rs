--- conflicted
+++ resolved
@@ -40,12 +40,8 @@
 #[derive(Encode, Decode, Clone, PartialEq, Debug, Default)]
 #[cfg_attr(feature = "serde", derive(serde::Serialize, serde::Deserialize))]
 pub struct SetAttestationClaim<T: frame_system::Config> {
-<<<<<<< HEAD
-    attest: Attestation,
+    pub attest: Attestation,
     #[codec(skip)]
-=======
-    pub attest: Attestation,
->>>>>>> 83c37736
     #[cfg_attr(feature = "serde", serde(skip))]
     _marker: PhantomData<T>,
 }

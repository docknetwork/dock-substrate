#![cfg_attr(not(feature = "std"), no_std)]

extern crate alloc;
extern crate core;

use codec::{Decode, Encode};
use sp_std::borrow::Cow;

/// Any state change that needs to be signed is first wrapped in this enum and then its serialized.
/// This is done to make it unambiguous which command was intended as the SCALE codec's
/// not self describing.
/// Never change the order of variants in this enum
#[derive(Encode, Decode)]
pub enum StateChange<'a, T: frame_system::Config> {
    AddKeys(Cow<'a, did::AddKeys<T>>),
    AddControllers(Cow<'a, did::AddControllers<T>>),
    RemoveKeys(Cow<'a, did::RemoveKeys<T>>),
    RemoveControllers(Cow<'a, did::RemoveControllers<T>>),
    AddServiceEndpoint(Cow<'a, did::AddServiceEndpoint<T>>),
    RemoveServiceEndpoint(Cow<'a, did::RemoveServiceEndpoint<T>>),
    DidRemoval(Cow<'a, did::DidRemoval<T>>),
    Revoke(Cow<'a, revoke::Revoke<T>>),
    UnRevoke(Cow<'a, revoke::UnRevoke<T>>),
    RemoveRegistry(Cow<'a, revoke::RemoveRegistry<T>>),
    Blob(Cow<'a, blob::Blob>),
    MasterVote(master::Payload),
    Attestation((did::Did, attest::Attestation)),
    AddBBSPlusParams(Cow<'a, bbs_plus::BbsPlusParameters>),
    AddBBSPlusPublicKey(Cow<'a, bbs_plus::AddBBSPlusPublicKey<T>>),
    RemoveBBSPlusParams(Cow<'a, bbs_plus::RemoveBBSPlusParams<T>>),
    RemoveBBSPlusPublicKey(Cow<'a, bbs_plus::RemoveBBSPlusPublicKey<T>>),
    AddAccumulatorParams(Cow<'a, accumulator::AccumulatorParameters>),
    AddAccumulatorPublicKey(Cow<'a, accumulator::AccumulatorPublicKey>),
    RemoveAccumulatorParams(Cow<'a, accumulator::RemoveAccumulatorParameters<T>>),
    RemoveAccumulatorPublicKey(Cow<'a, accumulator::RemoveAccumulatorPublicKey<T>>),
    AddAccumulator(Cow<'a, accumulator::AddAccumulator>),
    UpdateAccumulator(Cow<'a, accumulator::AccumulatorUpdate<T>>),
    RemoveAccumulator(Cow<'a, accumulator::RemoveAccumulator<T>>),
}

/// Describes an action which can be performed on some `Target`
pub trait Action<T: frame_system::Config> {
    /// Action target.
    type Target;

    /// Returns underlying action target.
    fn target(&self) -> Self::Target;

    /// Returns action's nonce.
    fn nonce(&self) -> T::BlockNumber;

    /// Returns action unit length.
    fn len(&self) -> u32;

    /// Returns `true` if the action unit count is equal to zero.
    fn is_empty(&self) -> bool {
        self.len() == 0
    }

    /// Converts the given action to the state change.
    fn to_state_change(&self) -> StateChange<'_, T>;
}

macro_rules! impl_action {
    ($target_type: ident, $target_field_name: ident, $type: ident) => {
        impl<T: frame_system::Config> Action<T> for $type<T> {
            type Target = $target_type;

            fn target(&self) -> Self::Target {
                self.$target_field_name
            }

            fn nonce(&self) -> T::BlockNumber {
                self.nonce
            }

            fn to_state_change(&self) -> StateChange<'_, T> {
                StateChange::$type(Cow::Borrowed(self))
            }
        }
    };
    ($target_type: ident, $target_field_name: ident, $($type: ident),+) => {
        $(
            impl_action!{$target_type, $target_field_name, $type}
        )+
    }
}

pub mod accumulator;
pub mod anchor;
pub mod attest;
pub mod bbs_plus;
#[cfg(feature = "runtime-benchmarks")]
mod benchmark_utils;
pub mod blob;
pub mod did;
pub mod keys_and_sigs;
<<<<<<< HEAD
// pub mod master;
// pub mod revoke;
=======
pub mod master;
pub mod revoke;
>>>>>>> 15ccb283
pub mod runtime_api;
pub mod types;
pub mod util;

#[cfg(test)]
mod test_common;<|MERGE_RESOLUTION|>--- conflicted
+++ resolved
@@ -22,19 +22,19 @@
     Revoke(Cow<'a, revoke::Revoke<T>>),
     UnRevoke(Cow<'a, revoke::UnRevoke<T>>),
     RemoveRegistry(Cow<'a, revoke::RemoveRegistry<T>>),
-    Blob(Cow<'a, blob::Blob>),
-    MasterVote(master::Payload),
-    Attestation((did::Did, attest::Attestation)),
-    AddBBSPlusParams(Cow<'a, bbs_plus::BbsPlusParameters>),
+    AddBlob(Cow<'a, blob::AddBlob<T>>),
+    MasterVote(Cow<'a, master::MasterVote<T>>),
+    SetAttestationClaim(Cow<'a, attest::SetAttestationClaim<T>>),
+    AddBBSPlusParams(Cow<'a, bbs_plus::AddBBSPlusParams<T>>),
     AddBBSPlusPublicKey(Cow<'a, bbs_plus::AddBBSPlusPublicKey<T>>),
     RemoveBBSPlusParams(Cow<'a, bbs_plus::RemoveBBSPlusParams<T>>),
     RemoveBBSPlusPublicKey(Cow<'a, bbs_plus::RemoveBBSPlusPublicKey<T>>),
-    AddAccumulatorParams(Cow<'a, accumulator::AccumulatorParameters>),
-    AddAccumulatorPublicKey(Cow<'a, accumulator::AccumulatorPublicKey>),
-    RemoveAccumulatorParams(Cow<'a, accumulator::RemoveAccumulatorParameters<T>>),
+    AddAccumulatorParams(Cow<'a, accumulator::AddAccumulatorParams<T>>),
+    AddAccumulatorPublicKey(Cow<'a, accumulator::AddAccumulatorPublicKey<T>>),
+    RemoveAccumulatorParams(Cow<'a, accumulator::RemoveAccumulatorParams<T>>),
     RemoveAccumulatorPublicKey(Cow<'a, accumulator::RemoveAccumulatorPublicKey<T>>),
-    AddAccumulator(Cow<'a, accumulator::AddAccumulator>),
-    UpdateAccumulator(Cow<'a, accumulator::AccumulatorUpdate<T>>),
+    AddAccumulator(Cow<'a, accumulator::AddAccumulator<T>>),
+    UpdateAccumulator(Cow<'a, accumulator::UpdateAccumulator<T>>),
     RemoveAccumulator(Cow<'a, accumulator::RemoveAccumulator<T>>),
 }
 
@@ -46,9 +46,6 @@
     /// Returns underlying action target.
     fn target(&self) -> Self::Target;
 
-    /// Returns action's nonce.
-    fn nonce(&self) -> T::BlockNumber;
-
     /// Returns action unit length.
     fn len(&self) -> u32;
 
@@ -59,31 +56,14 @@
 
     /// Converts the given action to the state change.
     fn to_state_change(&self) -> StateChange<'_, T>;
+
+    /// Converts the given action to the state change.
+    fn into_state_change(self) -> StateChange<'static, T>;
 }
 
-macro_rules! impl_action {
-    ($target_type: ident, $target_field_name: ident, $type: ident) => {
-        impl<T: frame_system::Config> Action<T> for $type<T> {
-            type Target = $target_type;
-
-            fn target(&self) -> Self::Target {
-                self.$target_field_name
-            }
-
-            fn nonce(&self) -> T::BlockNumber {
-                self.nonce
-            }
-
-            fn to_state_change(&self) -> StateChange<'_, T> {
-                StateChange::$type(Cow::Borrowed(self))
-            }
-        }
-    };
-    ($target_type: ident, $target_field_name: ident, $($type: ident),+) => {
-        $(
-            impl_action!{$target_type, $target_field_name, $type}
-        )+
-    }
+pub trait NoncedAction<T: frame_system::Config>: Action<T> {
+    /// Returns action's nonce.
+    fn nonce(&self) -> T::BlockNumber;
 }
 
 pub mod accumulator;
@@ -95,13 +75,8 @@
 pub mod blob;
 pub mod did;
 pub mod keys_and_sigs;
-<<<<<<< HEAD
-// pub mod master;
-// pub mod revoke;
-=======
 pub mod master;
 pub mod revoke;
->>>>>>> 15ccb283
 pub mod runtime_api;
 pub mod types;
 pub mod util;

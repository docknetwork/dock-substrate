//! Module to store BBS+ keys and parameters.
//! This module might become irrelevant if signature params become part of a standard so they become universal
//! and BBS+ keys are moved to the DID module. Not making this change as it will be a disruption for the client
//! library. This decision must be revisited if the signature params become irrelevant.

use crate::did;
use crate::did::{Controller, Did, DidSignature, OnChainDidDetails};
use crate::types::CurveType;
use crate::util::IncId;
use codec::{Decode, Encode};
use core::fmt::Debug;

use frame_support::{
    decl_error, decl_event, decl_module, decl_storage,
    dispatch::{DispatchResult, Weight},
    ensure,
    traits::Get,
};
use frame_system::{self as system, ensure_signed};
use sp_std::{collections::btree_map::BTreeMap, vec::Vec};

pub type ParametersStorageKey = (BBSPlusParamsOwner, IncId);
pub type PublicKeyStorageKey = (Controller, IncId);
pub type PublicKeyWithParams = (BbsPlusPublicKey, Option<BbsPlusParameters>);

/// DID owner of the BBSPlus parameters.
#[derive(Encode, Decode, Clone, Debug, PartialEq, Eq, Copy, Ord, PartialOrd)]
#[cfg_attr(feature = "serde", derive(serde::Serialize, serde::Deserialize))]
#[cfg_attr(feature = "serde", serde(rename_all = "camelCase"))]
pub struct BBSPlusParamsOwner(pub Did);

crate::impl_wrapper!(BBSPlusParamsOwner, Did);

/// Signature params in G1 for BBS+ signatures
#[derive(Encode, Decode, Clone, PartialEq, Debug)]
#[cfg_attr(feature = "serde", derive(serde::Serialize, serde::Deserialize))]
pub struct BbsPlusParameters {
    /// The label (generating string) used to generate the params
    pub label: Option<Vec<u8>>,
    pub curve_type: CurveType,
    pub bytes: Vec<u8>,
}

#[derive(Encode, Decode, Clone, PartialEq, Debug)]
#[cfg_attr(feature = "serde", derive(serde::Serialize, serde::Deserialize))]
pub struct AddBBSPlusParams<T: frame_system::Config> {
    pub params: BbsPlusParameters,
    pub nonce: T::BlockNumber,
}

/// Public key in G2 for BBS+ signatures
#[derive(Encode, Decode, Clone, PartialEq, Debug)]
#[cfg_attr(feature = "serde", derive(serde::Serialize, serde::Deserialize))]
pub struct BbsPlusPublicKey {
    /// The public key should be for the same curve as the parameters but a public key might not have
    /// parameters on chain
    pub curve_type: CurveType,
    pub bytes: Vec<u8>,
    /// The params used to generate the public key (`g2` comes from params)
    pub params_ref: Option<ParametersStorageKey>,
}

#[derive(Encode, Decode, Clone, PartialEq, Debug)]
#[cfg_attr(feature = "serde", derive(serde::Serialize, serde::Deserialize))]
pub struct AddBBSPlusPublicKey<T: frame_system::Config> {
    pub key: BbsPlusPublicKey,
    pub did: Controller,
    pub nonce: T::BlockNumber,
}

#[derive(Encode, Decode, Clone, PartialEq, Debug)]
#[cfg_attr(feature = "serde", derive(serde::Serialize, serde::Deserialize))]
pub struct RemoveBBSPlusParams<T: frame_system::Config> {
    pub params_ref: ParametersStorageKey,
    pub nonce: T::BlockNumber,
}

#[derive(Encode, Decode, Clone, PartialEq, Debug)]
#[cfg_attr(feature = "serde", derive(serde::Serialize, serde::Deserialize))]
pub struct RemoveBBSPlusPublicKey<T: frame_system::Config> {
    pub key_ref: PublicKeyStorageKey,
    pub did: Controller,
    pub nonce: T::BlockNumber,
}

crate::impl_action_with_nonce!(
    for Controller:
        AddBBSPlusPublicKey with { |_| 1 } as len, did as target,
        RemoveBBSPlusPublicKey with { |_| 1 } as len, did as target
);

crate::impl_action_with_nonce!(
    for ():
        AddBBSPlusParams with { |_| 1 } as len, () as target,
        RemoveBBSPlusParams with { |_| 1 } as len, () as target
);

/// The module's configuration trait.
pub trait Config: system::Config + did::Config {
    /// Maximum size of the label
    type LabelMaxSize: Get<u32>;
    /// Weight consumed per byte of the label.
    type LabelPerByteWeight: Get<Weight>;
    /// Maximum byte size of the parameters. This depends on the chosen elliptic curve and the number
    /// of messages that can be signed.
    type ParamsMaxSize: Get<u32>;
    /// Weight consumed per byte of the params. This will determine the cost of the transaction.
    type ParamsPerByteWeight: Get<Weight>;
    /// Maximum byte size of the public key. This depends only on the chosen elliptic curve.
    type PublicKeyMaxSize: Get<u32>;
    /// Weight consumed per byte of the public key. This will determine the cost of the transaction.
    type PublicKeyPerByteWeight: Get<Weight>;
    /// The overarching event type.
    type Event: From<Event> + Into<<Self as system::Config>::Event>;
}

decl_event!(
    pub enum Event {
        ParamsAdded(BBSPlusParamsOwner, IncId),
        ParamsRemoved(BBSPlusParamsOwner, IncId),
        KeyAdded(Controller, IncId),
        KeyRemoved(Controller, IncId),
    }
);

decl_error! {
    pub enum Error for Module<T: Config> where T: Debug {
        InvalidSig,
        LabelTooBig,
        ParamsTooBig,
        PublicKeyTooBig,
        ParamsDontExist,
        PublicKeyDoesntExist,
        NotOwner,
        IncorrectNonce
    }
}

decl_storage! {
    trait Store for Module<T: Config> as BBSPlusModule where T: Debug {
        /// Pair of counters where each is used to assign unique id to parameters and public keys
        /// respectively. On adding new params or keys, corresponding counter is increased by 1 but
        /// the counters don't decrease on removal
        pub ParamsCounter get(fn params_counter):
            map hasher(blake2_128_concat) BBSPlusParamsOwner => IncId;

        /// Parameters are stored as key value (did, counter) -> params
        pub BbsPlusParams get(fn get_params):
            double_map hasher(blake2_128_concat) BBSPlusParamsOwner, hasher(identity) IncId => Option<BbsPlusParameters>;

        /// Public keys are stored as key value (did, counter) -> public key
        /// Its assumed that the public keys are always members of G2. It does impact any logic on the
        /// chain but makes up for one less storage value
        pub BbsPlusKeys get(fn get_key):
            double_map hasher(blake2_128_concat) Controller, hasher(identity) IncId => Option<BbsPlusPublicKey>;
    }
}

decl_module! {
    pub struct Module<T: Config> for enum Call where origin: T::Origin, T: Debug {
        fn deposit_event() = default;

        type Error = Error<T>;

        const LabelMaxSize: u32 = T::LabelMaxSize::get();
        const LabelPerByteWeight: Weight = T::LabelPerByteWeight::get();
        const ParamsMaxSize: u32 = T::ParamsMaxSize::get();
        const ParamsPerByteWeight: Weight = T::ParamsPerByteWeight::get();
        const PublicKeyMaxSize: u32 = T::ParamsMaxSize::get();
        const PublicKeyPerByteWeight: Weight = T::PublicKeyPerByteWeight::get();

        // Note: The weights for the dispatchables below consider only the major contributions, i.e. storage
        // reads and writes, signature verifications and any major contributors to the size of the arguments.
        // Weights are not yet determined by benchmarks and thus ignore processing time and also event storage
        // cost

        #[weight = T::DbWeight::get().reads_writes(2, 2)
            + signature.weight()
            + params.params.bytes.len() as u64 * T::ParamsPerByteWeight::get()
            + params.params.label.as_ref().map_or_else(|| 0, |l| l.len()) as u64 * T::LabelPerByteWeight::get()
        ]
        pub fn add_params(
            origin,
            params: AddBBSPlusParams<T>,
            signature: DidSignature<BBSPlusParamsOwner>,
        ) -> DispatchResult {
            ensure_signed(origin)?;
            ensure!(
                did::Module::<T>::verify_sig_from_auth_or_control_key(&params, &signature)?,
                Error::<T>::InvalidSig
            );

            did::Module::<T>::try_exec_by_onchain_did(params, signature.did, Self::add_params_)
            // Self::add_params_(params, signature.did)
        }

        /// Add a BBS+ public key. Only the DID controller can add key and it should use the nonce from the DID module.
        /// This kind of key cannot be removed by calling `remove_keys` from the DID module but only by calling `remove_public_key` of this module.
        #[weight = T::DbWeight::get().reads_writes(2, 2)
            + {if public_key.key.params_ref.is_some() { 1 } else {0}} + signature.weight()
            + public_key.key.bytes.len() as u64 * T::PublicKeyPerByteWeight::get()
        ]
        pub fn add_public_key(
            origin,
            public_key: AddBBSPlusPublicKey<T>,
            signature: DidSignature<Controller>,
        ) -> DispatchResult {
            ensure_signed(origin)?;
            // Only controller can add a key
            ensure!(
                did::Module::<T>::verify_sig_from_controller(&public_key, &signature)?,
                Error::<T>::InvalidSig
            );

            <did::Module<T>>::try_exec_onchain_did_action(public_key, Self::add_public_key_)
        }

        #[weight = T::DbWeight::get().reads_writes(2, 1) + signature.weight()]
        pub fn remove_params(
            origin,
            remove: RemoveBBSPlusParams<T>,
            signature: DidSignature<BBSPlusParamsOwner>,
        ) -> DispatchResult {
            ensure_signed(origin)?;
            ensure!(
                did::Module::<T>::verify_sig_from_auth_or_control_key(&remove, &signature)?,
                Error::<T>::InvalidSig
            );
            did::Module::<T>::try_exec_by_onchain_did(remove, signature.did, Self::remove_params_)
            // Self::remove_params_(remove, signature.did)
        }

        /// Remove BBS+ public key. Only the DID controller can remove key and it should use the nonce from the DID module.
        /// This kind of key cannot be removed by calling `remove_keys` from the DID module.
        #[weight = T::DbWeight::get().reads_writes(2, 1) + signature.weight()]
        pub fn remove_public_key(
            origin,
            remove: RemoveBBSPlusPublicKey<T>,
            signature: DidSignature<Controller>,
        ) -> DispatchResult {
            ensure_signed(origin)?;
            // Only controller can add a key
            ensure!(
                did::Module::<T>::verify_sig_from_controller(&remove, &signature)?,
                Error::<T>::InvalidSig
            );

            <did::Module<T>>::try_exec_onchain_did_action(remove, Self::remove_public_key_)
        }
    }
}

impl<T: Config + Debug> Module<T> {
    fn add_params_(
        AddBBSPlusParams { params, .. }: AddBBSPlusParams<T>,
        signer: BBSPlusParamsOwner,
    ) -> DispatchResult {
        ensure!(
            T::LabelMaxSize::get() as usize >= params.label.as_ref().map_or_else(|| 0, |l| l.len()),
            Error::<T>::LabelTooBig
        );
        ensure!(
            T::ParamsMaxSize::get() as usize >= params.bytes.len(),
            Error::<T>::ParamsTooBig
        );

        let params_count = ParamsCounter::mutate(signer, |counter| *counter.inc());
        BbsPlusParams::insert(signer, params_count, params);

        Self::deposit_event(Event::ParamsAdded(signer, params_count));
        Ok(())
    }

    fn add_public_key_(
        AddBBSPlusPublicKey {
            did: owner, key, ..
        }: AddBBSPlusPublicKey<T>,
        OnChainDidDetails { last_key_id, .. }: &mut OnChainDidDetails,
    ) -> Result<(), Error<T>> {
        ensure!(
            T::PublicKeyMaxSize::get() as usize >= key.bytes.len(),
            Error::<T>::PublicKeyTooBig
        );
        if let Some((did, counter)) = key.params_ref {
            ensure!(
                BbsPlusParams::contains_key(&did, &counter),
                Error::<T>::ParamsDontExist
            );
            // Note: Once we have more than 1 curve type, it should check that params and key
            // both have same curve type
        };
        BbsPlusKeys::insert(owner, last_key_id.inc(), key);

        Self::deposit_event(Event::KeyAdded(owner, *last_key_id));
        Ok(())
    }

    fn remove_params_(
        RemoveBBSPlusParams {
            params_ref: (did, counter),
            ..
        }: RemoveBBSPlusParams<T>,
        owner: BBSPlusParamsOwner,
    ) -> DispatchResult {
        // Only the DID that added the param can it
        ensure!(did == owner, Error::<T>::NotOwner);

        ensure!(
            BbsPlusParams::contains_key(&did, &counter),
            Error::<T>::ParamsDontExist
        );

        BbsPlusParams::remove(&did, &counter);

        Self::deposit_event(Event::ParamsRemoved(did, counter));
        Ok(())
    }

    fn remove_public_key_(
        RemoveBBSPlusPublicKey {
            key_ref: (did, counter),
            ..
        }: RemoveBBSPlusPublicKey<T>,
        _: &mut OnChainDidDetails,
    ) -> DispatchResult {
        ensure!(
            BbsPlusKeys::contains_key(&did, &counter),
            Error::<T>::PublicKeyDoesntExist
        );

        BbsPlusKeys::remove(&did, &counter);

        Self::deposit_event(Event::KeyRemoved(did, counter));
        Ok(())
    }

    pub fn get_public_key_with_params(
        key_ref: &PublicKeyStorageKey,
    ) -> Option<PublicKeyWithParams> {
        BbsPlusKeys::get(&key_ref.0, &key_ref.1).map(|pk| {
<<<<<<< HEAD
            let params = match &pk.params_ref {
                Some(r) => BbsPlusParams::<T>::get(r.0, r.1).map(|t| t.data().clone()),
                _ => None,
            };
=======
            let params = pk.params_ref.and_then(|r| BbsPlusParams::get(r.0, r.1));
>>>>>>> 1a74a99c
            (pk, params)
        })
    }

    pub fn get_params_by_did(id: &BBSPlusParamsOwner) -> BTreeMap<IncId, BbsPlusParameters> {
        let mut params = BTreeMap::new();
<<<<<<< HEAD
        for (idx, val) in BbsPlusParams::<T>::iter_prefix(*id) {
            params.insert(idx, val.data().clone());
=======
        for (idx, val) in BbsPlusParams::iter_prefix(*id) {
            params.insert(idx, val);
>>>>>>> 1a74a99c
        }
        params
    }

    pub fn get_public_key_by_did(id: &Controller) -> BTreeMap<IncId, PublicKeyWithParams> {
        let mut keys = BTreeMap::new();
        for (idx, pk) in BbsPlusKeys::iter_prefix(id) {
<<<<<<< HEAD
            let params = match &pk.params_ref {
                Some(r) => BbsPlusParams::<T>::get(r.0, r.1).map(|t| t.data().clone()),
                _ => None,
            };
=======
            let params = pk.params_ref.and_then(|r| BbsPlusParams::get(r.0, r.1));
>>>>>>> 1a74a99c
            keys.insert(idx, (pk, params));
        }
        keys
    }
}

#[cfg(test)]
mod test {
    use super::*;
    use crate::test_common::*;
    use frame_support::assert_err;
    use sp_core::{sr25519, H256};

    fn sign_add_params<T: frame_system::Config>(
        keypair: &sr25519::Pair,
        ap: &AddBBSPlusParams<T>,
        signer: Did,
        key_id: u32,
    ) -> DidSignature<BBSPlusParamsOwner> {
        did_sig::<T, _, _>(ap, keypair, BBSPlusParamsOwner(signer), key_id)
    }

    fn sign_remove_params<T: frame_system::Config>(
        keypair: &sr25519::Pair,
        rp: &RemoveBBSPlusParams<T>,
        signer: Did,
        key_id: u32,
    ) -> DidSignature<BBSPlusParamsOwner> {
        did_sig::<T, _, _>(rp, keypair, BBSPlusParamsOwner(signer), key_id)
    }

    fn sign_add_key<T: frame_system::Config>(
        keypair: &sr25519::Pair,
        ak: &AddBBSPlusPublicKey<T>,
        signer: Did,
        key_id: u32,
    ) -> DidSignature<Controller> {
        did_sig::<T, _, _>(ak, keypair, Controller(signer), key_id)
    }

    fn sign_remove_key<T: frame_system::Config>(
        keypair: &sr25519::Pair,
        rk: &RemoveBBSPlusPublicKey<T>,
        signer: Did,
        key_id: u32,
    ) -> DidSignature<Controller> {
        did_sig::<T, _, _>(rk, keypair, Controller(signer), key_id)
    }

    fn bbs_plus_events() -> Vec<super::Event> {
        System::events()
            .iter()
            .filter_map(|event_record| {
                let system::EventRecord::<TestEvent, H256> {
                    phase: _p,
                    event,
                    topics: _t,
                } = event_record;
                match event {
                    TestEvent::BBSPlus(e) => Some(e.clone()),
                    _ => None,
                }
            })
            .collect()
    }

    #[test]
    fn add_remove_params() {
        ext().execute_with(|| {
            run_to_block(5);

            let (author, author_kp) = newdid();
            let mut next_nonce = 5 + 1;

            run_to_block(6);

            let (author_1, author_1_kp) = newdid();
            let mut next_nonce_1 = 6 + 1;

            run_to_block(10);

            let params_bytes = vec![1u8; 600];
            let mut params = BbsPlusParameters {
                label: Some(vec![0, 1, 2, 3]),
                curve_type: CurveType::Bls12381,
                bytes: params_bytes,
            };
            let ap = AddBBSPlusParams {
                params: params.clone(),
                nonce: next_nonce,
            };
            let sig = sign_add_params::<Test>(&author_kp, &ap, author.clone(), 1);

            assert_eq!(
                ParamsCounter::get(&BBSPlusParamsOwner(author)),
                IncId::from(0u8)
            );
            assert_err!(
                BBSPlusMod::add_params(
                    Origin::signed(1),
                    AddBBSPlusParams {
                        params: params.clone(),
                        nonce: next_nonce
                    },
                    sig.clone()
                ),
                Error::<Test>::ParamsTooBig
            );
            assert_eq!(
                ParamsCounter::get(&BBSPlusParamsOwner(author)),
                IncId::from(0u8)
            );
            assert!(!bbs_plus_events().contains(&super::Event::ParamsAdded(
                BBSPlusParamsOwner(author),
                1u8.into()
            )));

            run_to_block(15);

            params.bytes = vec![1u8; 500];

            assert_err!(
                BBSPlusMod::add_params(
                    Origin::signed(1),
                    AddBBSPlusParams {
                        params: params.clone(),
                        nonce: next_nonce
                    },
                    sig.clone()
                ),
                Error::<Test>::InvalidSig
            );
            assert_eq!(
                ParamsCounter::get(&BBSPlusParamsOwner(author)),
                IncId::from(0u8)
            );
            assert_eq!(
                BbsPlusParams::get(&BBSPlusParamsOwner(author), IncId::from(1u8)),
                None
            );
            assert!(!bbs_plus_events().contains(&super::Event::ParamsAdded(
                BBSPlusParamsOwner(author),
                1u8.into()
            )));

            run_to_block(20);

            let ap = AddBBSPlusParams {
                params: params.clone(),
                nonce: next_nonce,
            };
            let sig = sign_add_params::<Test>(&author_kp, &ap, author.clone(), 1);
            BBSPlusMod::add_params(
                Origin::signed(1),
                AddBBSPlusParams {
                    params: params.clone(),
                    nonce: next_nonce,
                },
                sig,
            )
            .unwrap();
            next_nonce += 1;
            assert_eq!(
                ParamsCounter::get(&BBSPlusParamsOwner(author)),
                IncId::from(1u8)
            );
            assert_eq!(
                BbsPlusParams::get(&BBSPlusParamsOwner(author), IncId::from(1u8)),
                Some(params.clone())
            );

            assert!(bbs_plus_events().contains(&super::Event::ParamsAdded(
                BBSPlusParamsOwner(author),
                1u8.into()
            )));

            run_to_block(21);

            assert_eq!(
                BbsPlusParams::get(&BBSPlusParamsOwner(author), IncId::from(2u8)),
                None
            );
            let params_1 = BbsPlusParameters {
                label: None,
                curve_type: CurveType::Bls12381,
                bytes: vec![1u8; 100],
            };
            let ap = AddBBSPlusParams {
                params: params_1.clone(),
                nonce: next_nonce,
            };
            let sig = sign_add_params::<Test>(&author_kp, &ap, author.clone(), 1);
            BBSPlusMod::add_params(
                Origin::signed(1),
                AddBBSPlusParams {
                    params: params_1.clone(),
                    nonce: next_nonce,
                },
                sig,
            )
            .unwrap();
            next_nonce += 1;
            assert_eq!(
                ParamsCounter::get(&BBSPlusParamsOwner(author)),
                IncId::from(2u8)
            );
            assert_eq!(
                BbsPlusParams::get(&BBSPlusParamsOwner(author), IncId::from(2u8)),
                Some(params_1)
            );
            assert!(bbs_plus_events().contains(&super::Event::ParamsAdded(
                BBSPlusParamsOwner(author),
                2u8.into()
            )));

            run_to_block(25);

            let params_2 = BbsPlusParameters {
                label: Some(vec![0, 9, 1]),
                curve_type: CurveType::Bls12381,
                bytes: vec![9u8; 100],
            };
            let ap = AddBBSPlusParams {
                params: params_2.clone(),
                nonce: next_nonce_1,
            };
            let sig = sign_add_params::<Test>(&author_1_kp, &ap, author_1.clone(), 1);
            assert_eq!(
                ParamsCounter::get(&BBSPlusParamsOwner(author_1)),
                IncId::from(0u8)
            );
            assert_eq!(
                BbsPlusParams::get(&BBSPlusParamsOwner(author_1), IncId::from(1u8)),
                None
            );
            BBSPlusMod::add_params(
                Origin::signed(1),
                AddBBSPlusParams {
                    params: params_2.clone(),
                    nonce: next_nonce_1,
                },
                sig,
            )
            .unwrap();
            next_nonce_1 += 1;
            assert_eq!(
                ParamsCounter::get(&BBSPlusParamsOwner(author_1)),
                IncId::from(1u8)
            );
            assert_eq!(
                BbsPlusParams::get(&BBSPlusParamsOwner(author_1), IncId::from(1u8)),
                Some(params_2.clone())
            );
            assert_eq!(
                ParamsCounter::get(&BBSPlusParamsOwner(author)),
                IncId::from(2u8)
            );
            assert!(bbs_plus_events().contains(&super::Event::ParamsAdded(
                BBSPlusParamsOwner(author_1),
                1u8.into()
            )));

            run_to_block(30);

            assert_eq!(
                BbsPlusParams::get(&BBSPlusParamsOwner(author), IncId::from(3u8)),
                None
            );
            let params_3 = BbsPlusParameters {
                label: None,
                curve_type: CurveType::Bls12381,
                bytes: vec![8u8; 100],
            };
            let ap = AddBBSPlusParams {
                params: params_3.clone(),
                nonce: next_nonce,
            };
            let sig = sign_add_params::<Test>(&author_kp, &ap, author.clone(), 1);
            BBSPlusMod::add_params(
                Origin::signed(1),
                AddBBSPlusParams {
                    params: params_3.clone(),
                    nonce: next_nonce,
                },
                sig,
            )
            .unwrap();
            next_nonce += 1;
            assert_eq!(
                ParamsCounter::get(&BBSPlusParamsOwner(author)),
                IncId::from(3u8)
            );
            assert_eq!(
                BbsPlusParams::get(&BBSPlusParamsOwner(author), IncId::from(3u8)),
                Some(params_3.clone())
            );
            assert!(bbs_plus_events().contains(&super::Event::ParamsAdded(
                BBSPlusParamsOwner(author),
                3u8.into()
            )));

            let rf = (BBSPlusParamsOwner(author.clone()), 5u8.into());
            let rp = RemoveBBSPlusParams {
                params_ref: rf,
                nonce: next_nonce,
            };
            let sig = sign_remove_params(&author_kp, &rp, author.clone(), 1);
            assert_err!(
                BBSPlusMod::remove_params(Origin::signed(1), rp, sig.clone()),
                Error::<Test>::ParamsDontExist
            );

            let rf = (BBSPlusParamsOwner(author.clone()), 2u8.into());
            let mut rp = RemoveBBSPlusParams {
                params_ref: rf,
                nonce: next_nonce_1,
            };

            let sig = sign_remove_params(&author_1_kp, &rp, author_1.clone(), 1);
            assert_err!(
                BBSPlusMod::remove_params(Origin::signed(1), rp.clone(), sig.clone()),
                Error::<Test>::NotOwner
            );

            rp.nonce = next_nonce;
            let sig = sign_remove_params(&author_kp, &rp, author.clone(), 1);
            BBSPlusMod::remove_params(Origin::signed(1), rp, sig.clone()).unwrap();
            next_nonce += 1;
            // Counter doesn't go back
            assert_eq!(
                ParamsCounter::get(&BBSPlusParamsOwner(author)),
                IncId::from(3u8)
            );
            // Entry gone from storage
            assert_eq!(
                BbsPlusParams::get(&BBSPlusParamsOwner(author), IncId::from(2u8)),
                None
            );
            // Other entries remain as it is
            assert_eq!(
                BbsPlusParams::get(&BBSPlusParamsOwner(author), IncId::from(3u8)),
                Some(params_3.clone())
            );
            assert_eq!(
                BbsPlusParams::get(&BBSPlusParamsOwner(author), IncId::from(1u8)),
                Some(params.clone())
            );
            assert_eq!(
                BbsPlusParams::get(&BBSPlusParamsOwner(author_1), IncId::from(1u8)),
                Some(params_2.clone())
            );
            assert!(bbs_plus_events().contains(&super::Event::ParamsRemoved(
                BBSPlusParamsOwner(author),
                2u8.into()
            )));

            let rp = RemoveBBSPlusParams::<Test> {
                params_ref: rf,
                nonce: next_nonce,
            };
            let sig = sign_remove_params(&author_kp, &rp, author.clone(), 1);
            // Cannot remove as already removed
            assert_err!(
                BBSPlusMod::remove_params(
                    Origin::signed(1),
                    RemoveBBSPlusParams {
                        params_ref: rf,
                        nonce: next_nonce
                    },
                    sig.clone()
                ),
                Error::<Test>::ParamsDontExist
            );

            let rf = (BBSPlusParamsOwner(author_1.clone()), 1u8.into());
            let rp = RemoveBBSPlusParams {
                params_ref: rf,
                nonce: next_nonce_1,
            };
            let sig = sign_remove_params(&author_1_kp, &rp, author_1.clone(), 1);
            BBSPlusMod::remove_params(Origin::signed(1), rp, sig.clone()).unwrap();
            next_nonce_1 += 1;
            // Counter doesn't go back
            assert_eq!(
                ParamsCounter::get(&BBSPlusParamsOwner(author_1)),
                IncId::from(1u8)
            );
            // Entry gone from storage
            assert_eq!(
                BbsPlusParams::get(&BBSPlusParamsOwner(author_1), IncId::from(1u8)),
                None
            );
            // Other entries remain as it is
            assert_eq!(
                BbsPlusParams::get(&BBSPlusParamsOwner(author), IncId::from(3u8)),
                Some(params_3.clone())
            );
            assert_eq!(
                BbsPlusParams::get(&BBSPlusParamsOwner(author), IncId::from(1u8)),
                Some(params.clone())
            );
            assert!(bbs_plus_events().contains(&super::Event::ParamsRemoved(
                BBSPlusParamsOwner(author_1),
                1u8.into()
            )));

            let rp = RemoveBBSPlusParams::<Test> {
                params_ref: rf,
                nonce: next_nonce_1,
            };
            let sig = sign_remove_params(&author_1_kp, &rp, author_1.clone(), 1);
            // Cannot remove as already removed
            assert_err!(
                BBSPlusMod::remove_params(
                    Origin::signed(1),
                    RemoveBBSPlusParams {
                        params_ref: rf,
                        nonce: next_nonce_1
                    },
                    sig.clone()
                ),
                Error::<Test>::ParamsDontExist
            );

            let rf = (BBSPlusParamsOwner(author.clone()), 3u8.into());
            let rp = RemoveBBSPlusParams {
                params_ref: rf,
                nonce: next_nonce,
            };
            let sig = sign_remove_params(&author_kp, &rp, author.clone(), 1);
            BBSPlusMod::remove_params(Origin::signed(1), rp, sig.clone()).unwrap();
            next_nonce += 1;
            // Counter doesn't go back
            assert_eq!(
                ParamsCounter::get(&BBSPlusParamsOwner(author)),
                IncId::from(3u8)
            );
            // Entry gone from storage
            assert_eq!(
                BbsPlusParams::get(&BBSPlusParamsOwner(author), IncId::from(3u8)),
                None
            );
            // Other entries remain as it is
            assert_eq!(
                BbsPlusParams::get(&BBSPlusParamsOwner(author), IncId::from(1u8)),
                Some(params.clone())
            );
            assert!(bbs_plus_events().contains(&super::Event::ParamsRemoved(
                BBSPlusParamsOwner(author),
                3u8.into()
            )));

            let rf = (BBSPlusParamsOwner(author.clone()), 1u8.into());
            let rp = RemoveBBSPlusParams {
                params_ref: rf,
                nonce: next_nonce,
            };
            let sig = sign_remove_params(&author_kp, &rp, author.clone(), 1);
            BBSPlusMod::remove_params(Origin::signed(1), rp, sig.clone()).unwrap();
            // Counter doesn't go back
            assert_eq!(
                ParamsCounter::get(&BBSPlusParamsOwner(author)),
                IncId::from(3u8)
            );
            // Entry gone from storage
            assert_eq!(
                BbsPlusParams::get(&BBSPlusParamsOwner(author), IncId::from(1u8)),
                None
            );
            assert!(bbs_plus_events().contains(&super::Event::ParamsRemoved(
                BBSPlusParamsOwner(author),
                1u8.into()
            )));
        });
    }

    #[test]
    fn add_remove_public_key() {
        ext().execute_with(|| {
            run_to_block(10);

            let (author, author_kp) = newdid();
            let mut next_nonce = 10 + 1;

            run_to_block(15);

            let mut key = BbsPlusPublicKey {
                params_ref: None,
                curve_type: CurveType::Bls12381,
                bytes: vec![1u8; 200],
            };
            let ak = AddBBSPlusPublicKey {
                key: key.clone(),
                did: Controller(author.clone()),
                nonce: next_nonce,
            };
            let sig = sign_add_key(&author_kp, &ak, author.clone(), 1);

            assert_eq!(
                ParamsCounter::get(&BBSPlusParamsOwner(author)),
                IncId::from(0u8)
            );
            assert_err!(
                BBSPlusMod::add_public_key(Origin::signed(1), ak, sig.clone()),
                Error::<Test>::PublicKeyTooBig
            );
            assert_eq!(
                ParamsCounter::get(&BBSPlusParamsOwner(author)),
                IncId::from(0u8)
            );
            assert!(!bbs_plus_events()
                .contains(&super::Event::KeyAdded(Controller(author), 2u8.into())));

            run_to_block(30);

            key.bytes = vec![1u8; 100];
            let ak = AddBBSPlusPublicKey {
                key: key.clone(),
                did: Controller(author.clone()),
                nonce: next_nonce,
            };

            assert_err!(
                BBSPlusMod::add_public_key(Origin::signed(1), ak.clone(), sig.clone()),
                Error::<Test>::InvalidSig
            );
            assert_eq!(
                ParamsCounter::get(&BBSPlusParamsOwner(author)),
                IncId::from(0u8)
            );
            assert_eq!(
                BbsPlusKeys::get(&Controller(author), IncId::from(1u8)),
                None
            );
            assert_eq!(
                BbsPlusKeys::get(&Controller(author), IncId::from(2u8)),
                None
            );
            assert!(!bbs_plus_events()
                .contains(&super::Event::KeyAdded(Controller(author), 2u8.into())));

            run_to_block(35);

            let sig = sign_add_key(&author_kp, &ak, author.clone(), 1);
            BBSPlusMod::add_public_key(Origin::signed(1), ak, sig).unwrap();
            next_nonce += 1;
            assert_eq!(
                ParamsCounter::get(&BBSPlusParamsOwner(author)),
                IncId::from(0u8)
            );
            assert_eq!(
                BbsPlusKeys::get(&Controller(author), IncId::from(1u8)),
                None
            );
            assert_eq!(
                BbsPlusKeys::get(&Controller(author), IncId::from(2u8)),
                Some(key.clone())
            );
            assert!(
                bbs_plus_events().contains(&super::Event::KeyAdded(Controller(author), 2u8.into()))
            );

            assert_eq!(
                BbsPlusKeys::get(&Controller(author), IncId::from(3u8)),
                None
            );
            let key_1 = BbsPlusPublicKey {
                params_ref: None,
                curve_type: CurveType::Bls12381,
                bytes: vec![1u8; 100],
            };
            let ak = AddBBSPlusPublicKey {
                key: key.clone(),
                did: Controller(author.clone()),
                nonce: next_nonce,
            };
            let sig = sign_add_key(&author_kp, &ak, author.clone(), 1);
            BBSPlusMod::add_public_key(Origin::signed(1), ak, sig).unwrap();
            next_nonce += 1;
            assert_eq!(
                ParamsCounter::get(&BBSPlusParamsOwner(author)),
                IncId::from(0u8)
            );
            assert_eq!(
                BbsPlusKeys::get(&Controller(author), IncId::from(3u8)),
                Some(key_1)
            );
            assert!(
                bbs_plus_events().contains(&super::Event::KeyAdded(Controller(author), 3u8.into()))
            );

            run_to_block(45);

            let (author_1, author_kp_1) = newdid();
            let mut next_nonce_1 = 45 + 1;

            run_to_block(50);

            let key_2 = BbsPlusPublicKey {
                params_ref: None,
                curve_type: CurveType::Bls12381,
                bytes: vec![9u8; 100],
            };
            let ak = AddBBSPlusPublicKey {
                key: key_2.clone(),
                did: Controller(author_1.clone()),
                nonce: next_nonce_1,
            };
            let sig = sign_add_key(&author_kp_1, &ak, author_1.clone(), 1);
            assert_eq!(
                ParamsCounter::get(&BBSPlusParamsOwner(author_1)),
                IncId::from(0u8)
            );
            assert_eq!(
                BbsPlusKeys::get(&Controller(author_1), IncId::from(1u8)),
                None
            );
            assert_eq!(
                BbsPlusKeys::get(&Controller(author_1), IncId::from(2u8)),
                None
            );
            BBSPlusMod::add_public_key(Origin::signed(1), ak, sig).unwrap();
            next_nonce_1 += 1;
            assert_eq!(
                ParamsCounter::get(&BBSPlusParamsOwner(author_1)),
                IncId::from(0u8)
            );
            assert_eq!(
                BbsPlusKeys::get(&Controller(author_1), IncId::from(2u8)),
                Some(key_2.clone())
            );
            assert_eq!(
                ParamsCounter::get(&BBSPlusParamsOwner(author)),
                IncId::from(0u8)
            );
            assert!(bbs_plus_events()
                .contains(&super::Event::KeyAdded(Controller(author_1), 2u8.into())));

            run_to_block(55);

            assert_eq!(
                BbsPlusParams::get(&BBSPlusParamsOwner(author), IncId::from(3u8)),
                None
            );
            let key_3 = BbsPlusPublicKey {
                params_ref: None,
                curve_type: CurveType::Bls12381,
                bytes: vec![8u8; 100],
            };
            let ak = AddBBSPlusPublicKey {
                key: key_3.clone(),
                did: Controller(author.clone()),
                nonce: next_nonce,
            };
            let sig = sign_add_key(&author_kp, &ak, author.clone(), 1);
            BBSPlusMod::add_public_key(Origin::signed(1), ak, sig).unwrap();
            next_nonce += 1;
            assert_eq!(
                ParamsCounter::get(&BBSPlusParamsOwner(author)),
                IncId::from(0u8)
            );
            assert_eq!(
                BbsPlusKeys::get(&Controller(author), IncId::from(4u8)),
                Some(key_3.clone())
            );
            assert!(
                bbs_plus_events().contains(&super::Event::KeyAdded(Controller(author), 3u8.into()))
            );

            run_to_block(60);

            let rf = (Controller(author.clone()), 5u8.into());
            let rk = RemoveBBSPlusPublicKey {
                key_ref: rf,
                did: Controller(author.clone()),
                nonce: next_nonce,
            };
            let sig = sign_remove_key(&author_kp, &rk, author.clone(), 1);
            assert_err!(
                BBSPlusMod::remove_public_key(Origin::signed(1), rk, sig.clone()),
                Error::<Test>::PublicKeyDoesntExist
            );

            let rf = (Controller(author.clone()), 3u8.into());
            let rk = RemoveBBSPlusPublicKey {
                key_ref: rf,
                did: Controller(author.clone()),
                nonce: next_nonce,
            };
            let sig = sign_remove_key(&author_kp, &rk, author.clone(), 1);
            BBSPlusMod::remove_public_key(Origin::signed(1), rk.clone(), sig.clone()).unwrap();
            next_nonce += 1;

            // Counter doesn't go back
            assert_eq!(
                ParamsCounter::get(&BBSPlusParamsOwner(author)),
                IncId::from(0u8)
            );
            // Entry gone from storage
            assert_eq!(
                BbsPlusKeys::get(&Controller(author), IncId::from(3u8)),
                None
            );
            // Other entries remain as it is
            assert_eq!(
                BbsPlusKeys::get(&Controller(author), IncId::from(4u8)),
                Some(key_3.clone())
            );
            assert_eq!(
                BbsPlusKeys::get(&Controller(author), IncId::from(2u8)),
                Some(key.clone())
            );
            assert_eq!(
                BbsPlusKeys::get(&Controller(author_1), IncId::from(2u8)),
                Some(key_2)
            );

            let rf = (Controller(author.clone()), 3u8.into());
            let rk = RemoveBBSPlusPublicKey {
                key_ref: rf,
                did: Controller(author.clone()),
                nonce: next_nonce,
            };
            let sig = sign_remove_key(&author_kp, &rk, author.clone(), 1);
            // Cannot remove as already removed
            assert_err!(
                BBSPlusMod::remove_public_key(Origin::signed(1), rk, sig.clone()),
                Error::<Test>::PublicKeyDoesntExist
            );

            run_to_block(70);

            let rf = (Controller(author_1.clone()), 2u8.into());
            let rk = RemoveBBSPlusPublicKey {
                key_ref: rf,
                did: Controller(author_1.clone()),
                nonce: next_nonce_1,
            };
            let sig = sign_remove_key(&author_kp_1, &rk, author_1.clone(), 1);
            BBSPlusMod::remove_public_key(Origin::signed(1), rk.clone(), sig.clone()).unwrap();
            next_nonce_1 += 1;
            // Counter doesn't go back
            assert_eq!(
                ParamsCounter::get(&BBSPlusParamsOwner(author_1)),
                IncId::from(0u8)
            );
            // Entry gone from storage
            assert_eq!(
                BbsPlusKeys::get(&Controller(author_1), IncId::from(2u8)),
                None
            );
            // Other entries remain as it is
            assert_eq!(
                BbsPlusKeys::get(&Controller(author), IncId::from(4u8)),
                Some(key_3)
            );
            assert_eq!(
                BbsPlusKeys::get(&Controller(author), IncId::from(2u8)),
                Some(key.clone())
            );
            assert!(bbs_plus_events()
                .contains(&super::Event::KeyRemoved(Controller(author_1), 2u8.into())));

            let rk = RemoveBBSPlusPublicKey {
                key_ref: rf,
                did: Controller(author_1.clone()),
                nonce: next_nonce_1,
            };
            let sig = sign_remove_key(&author_kp_1, &rk, author_1.clone(), 1);
            // Cannot remove as already removed
            assert_err!(
                BBSPlusMod::remove_public_key(Origin::signed(1), rk, sig.clone()),
                Error::<Test>::PublicKeyDoesntExist
            );

            let rf = (Controller(author.clone()), 4u8.into());
            let rk = RemoveBBSPlusPublicKey {
                key_ref: rf,
                did: Controller(author.clone()),
                nonce: next_nonce,
            };
            let sig = sign_remove_key(&author_kp, &rk, author.clone(), 1);
            BBSPlusMod::remove_public_key(Origin::signed(1), rk, sig.clone()).unwrap();
            next_nonce += 1;
            // Counter doesn't go back
            assert_eq!(
                ParamsCounter::get(&BBSPlusParamsOwner(author)),
                IncId::from(0u8)
            );
            // Entry gone from storage
            assert_eq!(
                BbsPlusKeys::get(&Controller(author), IncId::from(4u8)),
                None
            );
            // Other entries remain as it is
            assert_eq!(
                BbsPlusKeys::get(&Controller(author), IncId::from(2u8)),
                Some(key)
            );
            assert!(bbs_plus_events()
                .contains(&super::Event::KeyRemoved(Controller(author), 4u8.into())));

            let rf = (Controller(author.clone()), 2u8.into());
            let rk = RemoveBBSPlusPublicKey {
                key_ref: rf,
                did: Controller(author.clone()),
                nonce: next_nonce,
            };
            let sig = sign_remove_key(&author_kp, &rk, author.clone(), 1);
            BBSPlusMod::remove_public_key(Origin::signed(1), rk, sig.clone()).unwrap();
            next_nonce += 1;
            // Counter doesn't go back
            assert_eq!(
                ParamsCounter::get(&BBSPlusParamsOwner(author)),
                IncId::from(0u8)
            );
            // Entry gone from storage
            assert_eq!(
                BbsPlusKeys::get(&Controller(author), IncId::from(2u8)),
                None
            );
            assert!(bbs_plus_events()
                .contains(&super::Event::KeyRemoved(Controller(author), 2u8.into())));

            run_to_block(80);

            let params = BbsPlusParameters {
                label: Some(vec![0, 1, 2, 3]),
                curve_type: CurveType::Bls12381,
                bytes: vec![19; 100],
            };
            let ap = AddBBSPlusParams {
                params: params.clone(),
                nonce: next_nonce,
            };
            let sig = sign_add_params::<Test>(&author_kp, &ap, author.clone(), 1);
            BBSPlusMod::add_params(
                Origin::signed(1),
                AddBBSPlusParams {
                    params: params.clone(),
                    nonce: next_nonce,
                },
                sig,
            )
            .unwrap();
            next_nonce += 1;
            assert_eq!(
                ParamsCounter::get(&BBSPlusParamsOwner(author)),
                IncId::from(1u8)
            );
            assert_eq!(
                BbsPlusParams::get(&BBSPlusParamsOwner(author), IncId::from(1u8)),
                Some(params.clone())
            );

            // Add key with reference to non-existent params
            let key_4 = BbsPlusPublicKey {
                params_ref: Some((BBSPlusParamsOwner(author.clone()), 4u8.into())),
                curve_type: CurveType::Bls12381,
                bytes: vec![92u8; 100],
            };
            let ak = AddBBSPlusPublicKey {
                key: key_4.clone(),
                did: Controller(author_1.clone()),
                nonce: next_nonce_1,
            };
            let sig = sign_add_key(&author_kp_1, &ak, author_1.clone(), 1);
            assert_err!(
                BBSPlusMod::add_public_key(Origin::signed(1), ak, sig.clone()),
                Error::<Test>::ParamsDontExist
            );
            assert_eq!(
                ParamsCounter::get(&BBSPlusParamsOwner(author_1)),
                IncId::from(0u8)
            );

            // Add key with reference to existent params
            let key_4 = BbsPlusPublicKey {
                params_ref: Some((BBSPlusParamsOwner(author.clone()), 1u8.into())),
                curve_type: CurveType::Bls12381,
                bytes: vec![92u8; 100],
            };
            let ak = AddBBSPlusPublicKey {
                key: key_4.clone(),
                did: Controller(author_1.clone()),
                nonce: next_nonce_1,
            };
            let sig = sign_add_key(&author_kp_1, &ak, author_1.clone(), 1);
            BBSPlusMod::add_public_key(Origin::signed(1), ak, sig.clone()).unwrap();
            assert_eq!(
                ParamsCounter::get(&BBSPlusParamsOwner(author_1)),
                IncId::from(0u8)
            );
            assert_eq!(
                BbsPlusKeys::get(&Controller(author_1), IncId::from(3u8)),
                Some(key_4.clone())
            );
            assert!(bbs_plus_events()
                .contains(&super::Event::KeyAdded(Controller(author_1), 3u8.into())));

            let ak = AddBBSPlusPublicKey {
                key: key_4.clone(),
                did: Controller(author.clone()),
                nonce: next_nonce,
            };
            let sig = sign_add_key(&author_kp, &ak, author.clone(), 1);
            BBSPlusMod::add_public_key(Origin::signed(1), ak, sig.clone()).unwrap();
            assert_eq!(
                ParamsCounter::get(&BBSPlusParamsOwner(author)),
                IncId::from(1u8)
            );
            assert_eq!(
                BbsPlusKeys::get(&Controller(author), IncId::from(5u8)),
                Some(key_4)
            );
            assert!(
                bbs_plus_events().contains(&super::Event::KeyAdded(Controller(author), 5u8.into()))
            );
        });
    }

    #[test]
    fn add_params_keys() {
        ext().execute_with(|| {
            run_to_block(10);
            let (author, _) = newdid();
            let next_nonce = 10 + 1;

            run_to_block(20);
            let (author_1, _) = newdid();

            run_to_block(30);
            let (author_2, _) = newdid();

            let params = BbsPlusParameters {
                label: None,
                curve_type: CurveType::Bls12381,
                bytes: vec![5; 100],
            };
            let params_1 = BbsPlusParameters {
                label: None,
                curve_type: CurveType::Bls12381,
                bytes: vec![6; 100],
            };

            let key = BbsPlusPublicKey {
                params_ref: None,
                curve_type: CurveType::Bls12381,
                bytes: vec![1; 80],
            };
            let key_1 = BbsPlusPublicKey {
                params_ref: None,
                curve_type: CurveType::Bls12381,
                bytes: vec![2; 80],
            };
            let key_2 = BbsPlusPublicKey {
                params_ref: None,
                curve_type: CurveType::Bls12381,
                bytes: vec![3; 80],
            };

            assert_eq!(
                ParamsCounter::get(&BBSPlusParamsOwner(author)),
                IncId::from(0u8)
            );
            assert_eq!(
                ParamsCounter::get(&BBSPlusParamsOwner(author_1)),
                IncId::from(0u8)
            );
            assert_eq!(
                ParamsCounter::get(&BBSPlusParamsOwner(author_2)),
                IncId::from(0u8)
            );

            run_to_block(35);

            assert!(BBSPlusMod::add_params_(
                AddBBSPlusParams {
                    params: params.clone(),
                    nonce: next_nonce
                },
                BBSPlusParamsOwner(author)
            )
            .is_ok());
            assert_eq!(
                ParamsCounter::get(&BBSPlusParamsOwner(author)),
                IncId::from(1u8)
            );
            assert_eq!(
                BbsPlusKeys::get(&Controller(author), IncId::from(1u8)),
                None
            );
            assert_eq!(
                BbsPlusParams::get(&BBSPlusParamsOwner(author), IncId::from(1u8)),
                Some(params.clone())
            );

            run_to_block(40);

            let did_detail = DIDModule::onchain_did_details(&author).unwrap();
            let ak = AddBBSPlusPublicKey {
                key: key.clone(),
                did: Controller(author.clone()),
                nonce: did_detail.next_nonce(),
            };
            assert_eq!(did_detail.nonce + 1, ak.nonce);
            assert!(<did::Module<Test>>::try_exec_onchain_did_action(
                ak,
                BBSPlusMod::add_public_key_
            )
            .is_ok());
            assert_eq!(
                BbsPlusKeys::get(&Controller(author), IncId::from(2u8)),
                Some(key.clone())
            );
            assert_eq!(
                BbsPlusKeys::get(&Controller(author), IncId::from(3u8)),
                None
            );

            run_to_block(50);

            let did_detail = DIDModule::onchain_did_details(&author).unwrap();
            let ak = AddBBSPlusPublicKey {
                key: key_1.clone(),
                did: Controller(author.clone()),
                nonce: did_detail.next_nonce(),
            };
            assert_eq!(did_detail.nonce + 1, ak.nonce);
            assert!(<did::Module<Test>>::try_exec_onchain_did_action(
                ak,
                BBSPlusMod::add_public_key_
            )
            .is_ok());
            assert_eq!(
                BbsPlusKeys::get(&Controller(author), IncId::from(2u8)),
                Some(key.clone())
            );
            assert_eq!(
                BbsPlusKeys::get(&Controller(author), IncId::from(3u8)),
                Some(key_1.clone())
            );

            run_to_block(60);

            let did_detail = DIDModule::onchain_did_details(&author).unwrap();
            let ak = AddBBSPlusPublicKey {
                key: key_2.clone(),
                did: Controller(author.clone()),
                nonce: did_detail.next_nonce(),
            };
            assert_eq!(did_detail.nonce + 1, ak.nonce);
            assert!(<did::Module<Test>>::try_exec_onchain_did_action(
                ak,
                BBSPlusMod::add_public_key_
            )
            .is_ok());
            assert_eq!(
                BbsPlusKeys::get(&Controller(author), IncId::from(2u8)),
                Some(key.clone())
            );
            assert_eq!(
                BbsPlusKeys::get(&Controller(author), IncId::from(3u8)),
                Some(key_1.clone())
            );
            assert_eq!(
                BbsPlusKeys::get(&Controller(author), IncId::from(4u8)),
                Some(key_2.clone())
            );

            run_to_block(70);

            let did_detail = DIDModule::onchain_did_details(&author).unwrap();
            assert!(BBSPlusMod::add_params_(
                AddBBSPlusParams {
                    params: params_1.clone(),
                    nonce: did_detail.next_nonce()
                },
                BBSPlusParamsOwner(author)
            )
            .is_ok());
            assert_eq!(
                ParamsCounter::get(&BBSPlusParamsOwner(author)),
                IncId::from(2u8)
            );
            assert_eq!(
                BbsPlusKeys::get(&Controller(author), IncId::from(2u8)),
                Some(key.clone())
            );
            assert_eq!(
                BbsPlusKeys::get(&Controller(author), IncId::from(3u8)),
                Some(key_1.clone())
            );
            assert_eq!(
                BbsPlusKeys::get(&Controller(author), IncId::from(4u8)),
                Some(key_2.clone())
            );
            assert_eq!(
                BbsPlusParams::get(&BBSPlusParamsOwner(author), IncId::from(1u8)),
                Some(params.clone())
            );
            assert_eq!(
                BbsPlusParams::get(&BBSPlusParamsOwner(author), IncId::from(2u8)),
                Some(params_1.clone())
            );

            assert_eq!(
                ParamsCounter::get(&BBSPlusParamsOwner(author_1)),
                IncId::from(0u8)
            );
            assert_eq!(
                ParamsCounter::get(&BBSPlusParamsOwner(author_2)),
                IncId::from(0u8)
            );

            run_to_block(80);

            let did_detail_1 = DIDModule::onchain_did_details(&author_1).unwrap();
            let ak = AddBBSPlusPublicKey {
                key: key.clone(),
                did: Controller(author_1.clone()),
                nonce: did_detail_1.next_nonce(),
            };
            assert_eq!(did_detail_1.nonce + 1, ak.nonce);
            assert!(<did::Module<Test>>::try_exec_onchain_did_action(
                ak,
                BBSPlusMod::add_public_key_
            )
            .is_ok());
            assert_eq!(
                BbsPlusKeys::get(&Controller(author_1), IncId::from(2u8)),
                Some(key.clone())
            );

            run_to_block(90);

            let did_detail_1 = DIDModule::onchain_did_details(&author_1).unwrap();
            assert!(BBSPlusMod::add_params_(
                AddBBSPlusParams {
                    params: params.clone(),
                    nonce: did_detail_1.next_nonce()
                },
                BBSPlusParamsOwner(author_1)
            )
            .is_ok());
            assert_eq!(
                ParamsCounter::get(&BBSPlusParamsOwner(author_1)),
                IncId::from(1u8)
            );
            assert_eq!(
                BbsPlusKeys::get(&Controller(author_1), IncId::from(2u8)),
                Some(key.clone())
            );
            assert_eq!(
                BbsPlusParams::get(&BBSPlusParamsOwner(author_1), IncId::from(1u8)),
                Some(params.clone())
            );

            run_to_block(100);

            let did_detail_1 = DIDModule::onchain_did_details(&author_1).unwrap();
            let ak = AddBBSPlusPublicKey {
                key: key_1.clone(),
                did: Controller(author_1.clone()),
                nonce: did_detail_1.next_nonce(),
            };
            assert_eq!(did_detail_1.nonce + 1, ak.nonce);
            assert!(<did::Module<Test>>::try_exec_onchain_did_action(
                ak,
                BBSPlusMod::add_public_key_
            )
            .is_ok());
            assert_eq!(
                BbsPlusKeys::get(&Controller(author_1), IncId::from(2u8)),
                Some(key.clone())
            );
            assert_eq!(
                BbsPlusKeys::get(&Controller(author_1), IncId::from(3u8)),
                Some(key_1.clone())
            );
        });
    }

    #[test]
    fn get_params_and_keys() {
        ext().execute_with(|| {
            let (author, _) = newdid();

            let (author_1, _) = newdid();

            let params = BbsPlusParameters {
                label: None,
                curve_type: CurveType::Bls12381,
                bytes: vec![5; 100],
            };
            let params_1 = BbsPlusParameters {
                label: None,
                curve_type: CurveType::Bls12381,
                bytes: vec![6; 100],
            };
            let params_2 = BbsPlusParameters {
                label: None,
                curve_type: CurveType::Bls12381,
                bytes: vec![7; 100],
            };

            let key = BbsPlusPublicKey {
                params_ref: None,
                curve_type: CurveType::Bls12381,
                bytes: vec![1; 80],
            };
            let key_1 = BbsPlusPublicKey {
                params_ref: Some((BBSPlusParamsOwner(author.clone()), 1u8.into())),
                curve_type: CurveType::Bls12381,
                bytes: vec![2; 80],
            };
            let key_2 = BbsPlusPublicKey {
                params_ref: Some((BBSPlusParamsOwner(author_1.clone()), 1u8.into())),
                curve_type: CurveType::Bls12381,
                bytes: vec![3; 80],
            };

            assert_eq!(
                BBSPlusMod::get_params_by_did(&BBSPlusParamsOwner(author)).len(),
                0
            );
            assert_eq!(
                BBSPlusMod::get_params_by_did(&BBSPlusParamsOwner(author_1)).len(),
                0
            );
            assert_eq!(
                BBSPlusMod::get_public_key_with_params(&(Controller(author), 0u8.into())),
                None
            );
            assert_eq!(
                BBSPlusMod::get_public_key_with_params(&(Controller(author_1), 0u8.into())),
                None
            );

            BBSPlusMod::add_params_(
                AddBBSPlusParams {
                    params: params.clone(),
                    nonce: 0, // Doesn't matter
                },
                BBSPlusParamsOwner(author),
            )
            .unwrap();
            BBSPlusMod::add_params_(
                AddBBSPlusParams {
                    params: params_1.clone(),
                    nonce: 0, // Doesn't matter
                },
                BBSPlusParamsOwner(author_1),
            )
            .unwrap();
            BBSPlusMod::add_params_(
                AddBBSPlusParams {
                    params: params_2.clone(),
                    nonce: 0, // Doesn't matter
                },
                BBSPlusParamsOwner(author_1),
            )
            .unwrap();

            assert_eq!(
                BBSPlusMod::get_params_by_did(&BBSPlusParamsOwner(author)),
                {
                    let mut m = BTreeMap::new();
                    m.insert(1u8.into(), params.clone());
                    m
                }
            );

            assert_eq!(
                BBSPlusMod::get_params_by_did(&BBSPlusParamsOwner(author_1)),
                {
                    let mut m = BTreeMap::new();
                    m.insert(1u8.into(), params_1.clone());
                    m.insert(2u8.into(), params_2.clone());
                    m
                }
            );

            let did_detail = DIDModule::onchain_did_details(&author).unwrap();
            let ak = AddBBSPlusPublicKey {
                key: key.clone(),
                did: Controller(author.clone()),
                nonce: did_detail.next_nonce(),
            };
            assert!(<did::Module<Test>>::try_exec_onchain_did_action(
                ak,
                BBSPlusMod::add_public_key_
            )
            .is_ok());
            assert_eq!(
                BBSPlusMod::get_public_key_with_params(&(Controller(author), 2u8.into())),
                Some((key.clone(), None))
            );

            let did_detail_1 = DIDModule::onchain_did_details(&author_1).unwrap();
            let ak = AddBBSPlusPublicKey {
                key: key_1.clone(),
                did: Controller(author_1.clone()),
                nonce: did_detail_1.next_nonce(),
            };
            assert!(<did::Module<Test>>::try_exec_onchain_did_action(
                ak,
                BBSPlusMod::add_public_key_
            )
            .is_ok());
            assert_eq!(
                BBSPlusMod::get_public_key_with_params(&(Controller(author_1), 2u8.into())),
                Some((key_1.clone(), Some(params.clone())))
            );

            let did_detail = DIDModule::onchain_did_details(&author).unwrap();
            let ak = AddBBSPlusPublicKey {
                key: key_2.clone(),
                did: Controller(author.clone()),
                nonce: did_detail.next_nonce(),
            };
            assert!(<did::Module<Test>>::try_exec_onchain_did_action(
                ak,
                BBSPlusMod::add_public_key_
            )
            .is_ok());
            assert_eq!(
                BBSPlusMod::get_public_key_with_params(&(Controller(author), 3u8.into())),
                Some((key_2.clone(), Some(params_1.clone())))
            );

            assert_eq!(BBSPlusMod::get_public_key_by_did(&Controller(author_1)), {
                let mut m = BTreeMap::new();
                m.insert(2u8.into(), (key_1.clone(), Some(params.clone())));
                m
            });

            assert_eq!(BBSPlusMod::get_public_key_by_did(&Controller(author)), {
                let mut m = BTreeMap::new();
                m.insert(2u8.into(), (key.clone(), None));
                m.insert(3u8.into(), (key_2.clone(), Some(params_1.clone())));
                m
            });

            BbsPlusParams::remove(&BBSPlusParamsOwner(author), IncId::from(1u8));

            assert_eq!(
                BBSPlusMod::get_params_by_did(&BBSPlusParamsOwner(author)).len(),
                0
            );

            assert_eq!(BBSPlusMod::get_public_key_by_did(&Controller(author_1)), {
                let mut m = BTreeMap::new();
                m.insert(2u8.into(), (key_1.clone(), None));
                m
            });
        });
    }
}<|MERGE_RESOLUTION|>--- conflicted
+++ resolved
@@ -338,27 +338,16 @@
         key_ref: &PublicKeyStorageKey,
     ) -> Option<PublicKeyWithParams> {
         BbsPlusKeys::get(&key_ref.0, &key_ref.1).map(|pk| {
-<<<<<<< HEAD
-            let params = match &pk.params_ref {
-                Some(r) => BbsPlusParams::<T>::get(r.0, r.1).map(|t| t.data().clone()),
-                _ => None,
-            };
-=======
             let params = pk.params_ref.and_then(|r| BbsPlusParams::get(r.0, r.1));
->>>>>>> 1a74a99c
+
             (pk, params)
         })
     }
 
     pub fn get_params_by_did(id: &BBSPlusParamsOwner) -> BTreeMap<IncId, BbsPlusParameters> {
         let mut params = BTreeMap::new();
-<<<<<<< HEAD
-        for (idx, val) in BbsPlusParams::<T>::iter_prefix(*id) {
-            params.insert(idx, val.data().clone());
-=======
         for (idx, val) in BbsPlusParams::iter_prefix(*id) {
             params.insert(idx, val);
->>>>>>> 1a74a99c
         }
         params
     }
@@ -366,14 +355,8 @@
     pub fn get_public_key_by_did(id: &Controller) -> BTreeMap<IncId, PublicKeyWithParams> {
         let mut keys = BTreeMap::new();
         for (idx, pk) in BbsPlusKeys::iter_prefix(id) {
-<<<<<<< HEAD
-            let params = match &pk.params_ref {
-                Some(r) => BbsPlusParams::<T>::get(r.0, r.1).map(|t| t.data().clone()),
-                _ => None,
-            };
-=======
             let params = pk.params_ref.and_then(|r| BbsPlusParams::get(r.0, r.1));
->>>>>>> 1a74a99c
+
             keys.insert(idx, (pk, params));
         }
         keys

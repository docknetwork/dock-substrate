--- conflicted
+++ resolved
@@ -18,13 +18,8 @@
 serde = { version = '1.0.119', features = ['derive'] }
 codec = { package = 'parity-scale-codec', version = '2.0.0', default-features=false, features=['derive'] }
 # pallets
-<<<<<<< HEAD
-core_mods = { path = "../core_mods", default_features=false, version="0.4.0" }
+core_mods = { path = "../core_mods", default_features=false, version="0.5.0" }
 pallet-balances = { version = "3.0.0", git="https://github.com/docknetwork/substrate.git", branch="frontier", default-features=false }
-=======
-core_mods = { path = "../core_mods", default_features=false, version="0.5.0" }
-pallet-balances = { version = "3.0.0", git="https://github.com/paritytech/substrate.git", branch="frontier", default-features=false }
->>>>>>> 78672921
 common = { path = '../../common', version = '0.0.1' }
 
 [dev-dependencies.getrandom]

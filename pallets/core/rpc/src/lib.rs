--- conflicted
+++ resolved
@@ -196,11 +196,6 @@
     #[method(name = "trustRegistry_registriesInfoBy")]
     async fn registries_info_by(
         &self,
-<<<<<<< HEAD
-        by: TrustRegistriesInfoBy,
-        at: Option<BlockHash>,
-    ) -> RpcResult<BTreeMap<TrustRegistryId, TrustRegistryInfo<T::T>>>;
-=======
         by: QueryTrustRegistriesBy,
         at: Option<BlockHash>,
     ) -> RpcResult<BTreeMap<TrustRegistryId, TrustRegistryInfo<T::T>>>;
@@ -212,7 +207,6 @@
         reg_id: TrustRegistryId,
         at: Option<BlockHash>,
     ) -> RpcResult<BTreeMap<TrustRegistrySchemaId, AggregatedTrustRegistrySchemaMetadata<T::T>>>;
->>>>>>> 2792e36d
 }
 
 /// A struct that implements the [`CoreModsApi`].
@@ -573,11 +567,7 @@
 
     async fn registries_info_by(
         &self,
-<<<<<<< HEAD
-        by: TrustRegistriesInfoBy,
-=======
         by: QueryTrustRegistriesBy,
->>>>>>> 2792e36d
         at: Option<<Block as BlockT>::Hash>,
     ) -> RpcResult<BTreeMap<TrustRegistryId, TrustRegistryInfo<T::T>>> {
         let api = self.client.runtime_api();
@@ -588,8 +578,6 @@
             .map_err(Error)
             .map_err(Into::into)
     }
-<<<<<<< HEAD
-=======
 
     async fn registry_schemas_metadata_by(
         &self,
@@ -606,5 +594,4 @@
             .map_err(Error)
             .map_err(Into::into)
     }
->>>>>>> 2792e36d
 }
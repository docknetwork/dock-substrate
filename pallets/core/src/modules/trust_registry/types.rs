<<<<<<< HEAD
use super::{Config, ConvenerTrustRegistries, Error, TrustRegistriesInfo};
=======
use super::{
    Config, ConvenerTrustRegistries, Error, IntoModuleError, TrustRegistriesInfo,
    TrustRegistrySchemasMetadata,
};
>>>>>>> 4d4fa554
#[cfg(feature = "serde")]
use crate::util::{btree_map, btree_set, hex};
use crate::{
    common::{AuthorizeTarget, Limits},
    did::{DidKey, DidMethodKey, DidOrDidMethodKey},
    impl_wrapper,
    util::{batch_update::*, BoundedBytes, KeyValue, OptionExt, StorageRef},
};
use alloc::collections::BTreeMap;
use codec::{Decode, Encode, MaxEncodedLen};
<<<<<<< HEAD
use core::fmt::Debug;
use frame_support::{traits::Get, weights::Weight, *};
=======
use core::{borrow::Borrow, fmt::Debug, iter::once, marker::PhantomData};
use frame_support::*;
>>>>>>> 4d4fa554
use scale_info::prelude::string::String;
use sp_std::{collections::btree_set::BTreeSet, prelude::*};
use utils::BoundedString;

/// Trust registry `Convener`'s `DID`.
#[derive(Encode, Decode, Clone, Debug, Copy, PartialEq, Eq, Ord, PartialOrd, MaxEncodedLen)]
#[cfg_attr(feature = "serde", derive(serde::Serialize, serde::Deserialize))]
#[cfg_attr(feature = "serde", serde(rename_all = "camelCase"))]
#[derive(scale_info_derive::TypeInfo)]
#[scale_info(omit_prefix)]
pub struct Convener(pub DidOrDidMethodKey);

impl_wrapper!(Convener(DidOrDidMethodKey));

impl<T: Config> StorageRef<T> for Convener {
    type Value = TrustRegistryIdSet<T>;

    fn try_mutate_associated<F, R, E>(self, f: F) -> Result<R, E>
    where
        F: FnOnce(&mut Option<TrustRegistryIdSet<T>>) -> Result<R, E>,
    {
        ConvenerTrustRegistries::<T>::try_mutate_exists(self, |entry| f(entry.initialized()))
    }

    fn view_associated<F, R>(self, f: F) -> R
    where
        F: FnOnce(Option<TrustRegistryIdSet<T>>) -> R,
    {
        f(Some(ConvenerTrustRegistries::<T>::get(self)))
    }
}

impl AuthorizeTarget<Self, DidKey> for Convener {}
impl AuthorizeTarget<TrustRegistryId, DidKey> for Convener {}
impl AuthorizeTarget<Self, DidMethodKey> for Convener {}
impl AuthorizeTarget<TrustRegistryId, DidMethodKey> for Convener {}

/// Maybe an `Issuer` or a `Verifier` but definitely not a `Convener`.
#[derive(Encode, Decode, Clone, Debug, Copy, PartialEq, Eq, Ord, PartialOrd, MaxEncodedLen)]
#[cfg_attr(feature = "serde", derive(serde::Serialize, serde::Deserialize))]
#[cfg_attr(feature = "serde", serde(rename_all = "camelCase"))]
#[derive(scale_info_derive::TypeInfo)]
#[scale_info(omit_prefix)]
pub struct IssuerOrVerifier(pub DidOrDidMethodKey);

impl_wrapper!(IssuerOrVerifier(DidOrDidMethodKey));

/// Both an `Issuer` and a `Verifier`.
#[derive(Encode, Decode, Clone, Debug, Copy, PartialEq, Eq, Ord, PartialOrd, MaxEncodedLen)]
#[cfg_attr(feature = "serde", derive(serde::Serialize, serde::Deserialize))]
#[cfg_attr(feature = "serde", serde(rename_all = "camelCase"))]
#[derive(scale_info_derive::TypeInfo)]
#[scale_info(omit_prefix)]
pub struct IssuerAndVerifier(pub DidOrDidMethodKey);

impl_wrapper!(IssuerAndVerifier(DidOrDidMethodKey));

impl Convener {
    pub fn ensure_controls<T: Limits>(
        &self,
        TrustRegistryInfo { convener, .. }: &TrustRegistryInfo<T>,
    ) -> Result<(), Error<T>> {
        ensure!(convener == self, Error::<T>::NotTheConvener);

        Ok(())
    }
}

/// Trust registry `Issuer`'s `DID`.
#[derive(Encode, Decode, Clone, Debug, Copy, PartialEq, Eq, Ord, PartialOrd, MaxEncodedLen)]
#[cfg_attr(feature = "serde", derive(serde::Serialize, serde::Deserialize))]
#[cfg_attr(feature = "serde", serde(rename_all = "camelCase"))]
#[derive(scale_info_derive::TypeInfo)]
#[scale_info(omit_prefix)]
pub struct Issuer(pub DidOrDidMethodKey);

impl_wrapper!(Issuer(DidOrDidMethodKey));

impl AuthorizeTarget<TrustRegistryId, DidKey> for Issuer {}
impl AuthorizeTarget<TrustRegistryId, DidMethodKey> for Issuer {}
impl AuthorizeTarget<(), DidKey> for Issuer {}
impl AuthorizeTarget<(), DidMethodKey> for Issuer {}

/// Trust registry `Verifier`'s `DID`.
#[derive(Encode, Decode, Clone, Debug, Copy, PartialEq, Eq, Ord, PartialOrd, MaxEncodedLen)]
#[cfg_attr(feature = "serde", derive(serde::Serialize, serde::Deserialize))]
#[cfg_attr(feature = "serde", serde(rename_all = "camelCase"))]
#[derive(scale_info_derive::TypeInfo)]
#[scale_info(omit_prefix)]
pub struct Verifier(pub DidOrDidMethodKey);

impl_wrapper!(Verifier(DidOrDidMethodKey));

/// Trust registry `Convener`/`Issuer`/`Verifier`'s `DID`.
#[derive(Encode, Decode, Clone, Debug, Copy, PartialEq, Eq, Ord, PartialOrd, MaxEncodedLen)]
#[cfg_attr(feature = "serde", derive(serde::Serialize, serde::Deserialize))]
#[cfg_attr(feature = "serde", serde(rename_all = "camelCase"))]
#[derive(scale_info_derive::TypeInfo)]
#[scale_info(omit_prefix)]
pub struct ConvenerOrIssuerOrVerifier(pub DidOrDidMethodKey);

impl_wrapper!(ConvenerOrIssuerOrVerifier(DidOrDidMethodKey));

impl ConvenerOrIssuerOrVerifier {
    pub fn validate_update<T, E, U>(
        &self,
        trust_registry_info: &TrustRegistryInfo<T>,
        update: &U,
        entity: &E,
    ) -> Result<(), UpdateError>
    where
        U: ValidateUpdate<Convener, E> + ValidateUpdate<IssuerOrVerifier, E>,
        T: Limits,
    {
        if Convener(**self)
            .ensure_controls(trust_registry_info)
            .is_ok()
        {
            update.ensure_valid(&Convener(**self), entity)
        } else {
            update.ensure_valid(&IssuerOrVerifier(**self), entity)
        }
    }
}

impl AuthorizeTarget<TrustRegistryId, DidKey> for ConvenerOrIssuerOrVerifier {}
impl AuthorizeTarget<TrustRegistryId, DidMethodKey> for ConvenerOrIssuerOrVerifier {}

/// Price to verify a credential. Lowest denomination should be used.
#[derive(Encode, Decode, Clone, Debug, PartialEq, Eq, Copy, Ord, PartialOrd, MaxEncodedLen)]
#[cfg_attr(feature = "serde", derive(serde::Serialize, serde::Deserialize))]
#[cfg_attr(feature = "serde", serde(rename_all = "camelCase"))]
#[derive(scale_info_derive::TypeInfo)]
#[scale_info(omit_prefix)]
pub struct VerificationPrice(#[codec(compact)] pub u128);

/// Prices of verifying a credential corresponding to the specific schema metadata per different currencies.
#[derive(
    Encode,
    Decode,
    CloneNoBound,
    PartialEqNoBound,
    EqNoBound,
    DebugNoBound,
    MaxEncodedLen,
    DefaultNoBound,
)]
#[cfg_attr(feature = "serde", derive(serde::Serialize, serde::Deserialize))]
#[cfg_attr(
    feature = "serde",
    serde(bound(serialize = "T: Sized", deserialize = "T: Sized"))
)]
#[derive(scale_info_derive::TypeInfo)]
#[scale_info(skip_type_params(T))]
#[scale_info(omit_prefix)]
pub struct VerificationPrices<T: Limits>(
    #[cfg_attr(feature = "serde", serde(with = "btree_map"))]
    pub  BoundedBTreeMap<
        BoundedString<T::MaxIssuerPriceCurrencySymbolSize>,
        VerificationPrice,
        T::MaxIssuerPriceCurrencies,
    >,
);

impl_wrapper!(VerificationPrices<T> where T: Limits => (BoundedBTreeMap<BoundedString<T::MaxIssuerPriceCurrencySymbolSize>, VerificationPrice, T::MaxIssuerPriceCurrencies>));

/// Prices of verifying a credential corresponding to the specific schema metadata per different currencies.
#[derive(Encode, Decode, Clone, PartialEq, Eq, Debug, Default)]
#[cfg_attr(feature = "serde", derive(serde::Serialize, serde::Deserialize))]
#[derive(scale_info_derive::TypeInfo)]
#[scale_info(omit_prefix)]
pub struct UnboundedVerificationPrices(pub BTreeMap<String, VerificationPrice>);

impl_wrapper!(UnboundedVerificationPrices(BTreeMap<String, VerificationPrice>));

#[derive(
    Encode,
    Decode,
    CloneNoBound,
    PartialEqNoBound,
    EqNoBound,
    DebugNoBound,
    MaxEncodedLen,
    DefaultNoBound,
)]
#[cfg_attr(feature = "serde", derive(serde::Serialize, serde::Deserialize))]
#[cfg_attr(
    feature = "serde",
    serde(bound(serialize = "T: Sized", deserialize = "T: Sized"))
)]
#[derive(scale_info_derive::TypeInfo)]
pub struct Schemas<T: Limits>(
    #[cfg_attr(feature = "serde", serde(with = "btree_map"))]
    pub  BoundedBTreeMap<
        TrustRegistrySchemaId,
        TrustRegistrySchemaMetadata<T>,
        T::MaxSchemasPerRegistry,
    >,
);

impl_wrapper!(Schemas<T> where T: Limits => (BoundedBTreeMap<TrustRegistrySchemaId, TrustRegistrySchemaMetadata<T>, T::MaxSchemasPerRegistry>));

#[derive(Encode, Decode, Clone, PartialEq, Eq, Debug, Default)]
#[cfg_attr(feature = "serde", derive(serde::Serialize, serde::Deserialize))]
#[derive(scale_info_derive::TypeInfo)]
pub struct UnboundedSchemas(
    pub BTreeMap<TrustRegistrySchemaId, UnboundedTrustRegistrySchemaMetadata>,
);

impl_wrapper!(
    UnboundedSchemas(BTreeMap<TrustRegistrySchemaId, UnboundedTrustRegistrySchemaMetadata>)
);

#[derive(
    Encode,
    Decode,
    CloneNoBound,
    PartialEqNoBound,
    EqNoBound,
    DebugNoBound,
    MaxEncodedLen,
    DefaultNoBound,
)]
#[cfg_attr(feature = "serde", derive(serde::Serialize, serde::Deserialize))]
#[cfg_attr(
    feature = "serde",
    serde(bound(serialize = "T: Sized", deserialize = "T: Sized"))
)]
#[derive(scale_info_derive::TypeInfo)]
#[scale_info(skip_type_params(T))]
#[scale_info(omit_prefix)]
pub struct AggregatedIssuerInfo<T: Limits> {
    verification_prices: VerificationPrices<T>,
    suspended: bool,
    delegated: DelegatedIssuers<T>,
}

/// A map from `Issuer` to some value.
#[derive(
    Encode,
    Decode,
    CloneNoBound,
    PartialEqNoBound,
    EqNoBound,
    DebugNoBound,
    MaxEncodedLen,
    DefaultNoBound,
)]
#[cfg_attr(feature = "serde", derive(serde::Serialize, serde::Deserialize))]
#[cfg_attr(
    feature = "serde",
    serde(bound(
        serialize = "T: Sized, Entry: Serialize",
        deserialize = "T: Sized, Entry: Deserialize<'de>"
    ))
)]
#[derive(scale_info_derive::TypeInfo)]
#[scale_info(skip_type_params(T))]
#[scale_info(omit_prefix)]
pub struct IssuersWith<T: Limits, Entry: Eq + Clone + Debug>(
    #[cfg_attr(feature = "serde", serde(with = "btree_map"))]
    pub  BoundedBTreeMap<Issuer, Entry, T::MaxIssuersPerSchema>,
);

impl_wrapper!(IssuersWith<T, Entry> where T: Limits, Entry: Eq, Entry: Clone, Entry: Debug => (BoundedBTreeMap<Issuer, Entry, T::MaxIssuersPerSchema>));

/// Schema `Issuer`s (`Issuer` => verification prices).
pub type TrustRegistrySchemaIssuers<T> = IssuersWith<T, VerificationPrices<T>>;

/// An unbounded map from `Issuer` to some value.
#[derive(
    Encode,
    Decode,
    CloneNoBound,
    PartialEqNoBound,
    EqNoBound,
    DebugNoBound,
    MaxEncodedLen,
    DefaultNoBound,
)]
#[cfg_attr(feature = "serde", derive(serde::Serialize, serde::Deserialize))]
#[derive(scale_info_derive::TypeInfo)]
#[scale_info(omit_prefix)]
pub struct UnboundedIssuersWith<Entry: Eq + Clone + Debug>(pub BTreeMap<Issuer, Entry>);

impl_wrapper!(UnboundedIssuersWith<Entry> where Entry: Eq, Entry: Clone, Entry: Debug => (BTreeMap<Issuer, Entry>));

/// Schema `Verifier`s.
#[derive(
    Encode,
    Decode,
    CloneNoBound,
    PartialEqNoBound,
    EqNoBound,
    DebugNoBound,
    MaxEncodedLen,
    DefaultNoBound,
)]
#[cfg_attr(feature = "serde", derive(serde::Serialize, serde::Deserialize))]
#[cfg_attr(
    feature = "serde",
    serde(bound(serialize = "T: Sized", deserialize = "T: Sized"))
)]
#[derive(scale_info_derive::TypeInfo)]
#[scale_info(skip_type_params(T))]
#[scale_info(omit_prefix)]
pub struct TrustRegistrySchemaVerifiers<T: Limits>(
    #[cfg_attr(feature = "serde", serde(with = "btree_set"))]
    pub  BoundedBTreeSet<Verifier, T::MaxVerifiersPerSchema>,
);

impl_wrapper!(TrustRegistrySchemaVerifiers<T> where T: Limits => (BoundedBTreeSet<Verifier, T::MaxVerifiersPerSchema>));

/// Schema `Verifier`s.
#[derive(Encode, Decode, Clone, PartialEq, Eq, Debug, Default)]
#[cfg_attr(feature = "serde", derive(serde::Serialize, serde::Deserialize))]
#[derive(scale_info_derive::TypeInfo)]
#[scale_info(omit_prefix)]
pub struct UnboundedTrustRegistrySchemaVerifiers(pub BTreeSet<Verifier>);

impl_wrapper!(UnboundedTrustRegistrySchemaVerifiers(BTreeSet<Verifier>));

/// Delegated `Issuer`s.
#[derive(
    Encode,
    Decode,
    CloneNoBound,
    PartialEqNoBound,
    EqNoBound,
    DebugNoBound,
    DefaultNoBound,
    MaxEncodedLen,
)]
#[cfg_attr(feature = "serde", derive(serde::Serialize, serde::Deserialize))]
#[cfg_attr(
    feature = "serde",
    serde(bound(serialize = "T: Sized", deserialize = "T: Sized"))
)]
#[derive(scale_info_derive::TypeInfo)]
#[scale_info(skip_type_params(T))]
#[scale_info(omit_prefix)]
pub struct DelegatedIssuers<T: Limits>(
    #[cfg_attr(feature = "serde", serde(with = "btree_set"))]
    pub  BoundedBTreeSet<Issuer, T::MaxDelegatedIssuers>,
);

impl_wrapper!(DelegatedIssuers<T> where T: Limits => (BoundedBTreeSet<Issuer, T::MaxDelegatedIssuers>));

pub type DelegatedUpdate<T> =
    SetOrModify<DelegatedIssuers<T>, MultiTargetUpdate<Issuer, AddOrRemoveOrModify<()>>>;

/// Unbounded delegated `Issuer`s.
#[derive(Encode, Decode, Clone, PartialEq, Eq, Debug, Default)]
#[cfg_attr(feature = "serde", derive(serde::Serialize, serde::Deserialize))]
#[derive(scale_info_derive::TypeInfo)]
#[scale_info(omit_prefix)]
pub struct UnboundedDelegatedIssuers(pub BTreeSet<Issuer>);

impl_wrapper!(UnboundedDelegatedIssuers(BTreeSet<Issuer>));

impl<T: Limits> TryFrom<UnboundedDelegatedIssuers> for DelegatedIssuers<T> {
    type Error = Error<T>;

    fn try_from(
        UnboundedDelegatedIssuers(set): UnboundedDelegatedIssuers,
    ) -> Result<Self, Self::Error> {
        set.try_into()
            .map_err(|_| Error::<T>::DelegatedIssuersSizeExceeded)
            .map(DelegatedIssuers)
    }
}

pub type UnboundedDelegatedUpdate =
    SetOrModify<UnboundedDelegatedIssuers, MultiTargetUpdate<Issuer, AddOrRemoveOrModify<()>>>;

#[derive(
    Encode,
    Decode,
    CloneNoBound,
    PartialEqNoBound,
    EqNoBound,
    DebugNoBound,
    DefaultNoBound,
    MaxEncodedLen,
)]
#[cfg_attr(feature = "serde", derive(serde::Serialize, serde::Deserialize))]
#[cfg_attr(
    feature = "serde",
    serde(bound(serialize = "T: Sized", deserialize = "T: Sized"))
)]
#[derive(scale_info_derive::TypeInfo)]
#[scale_info(skip_type_params(T))]
#[scale_info(omit_prefix)]
pub struct TrustRegistryIssuerConfiguration<T: Limits> {
    pub suspended: bool,
    pub delegated: DelegatedIssuers<T>,
}

/// `Trust Registry` schema metadata.
#[derive(
    Encode, Decode, CloneNoBound, PartialEqNoBound, EqNoBound, DebugNoBound, MaxEncodedLen,
)]
#[cfg_attr(feature = "serde", derive(serde::Serialize, serde::Deserialize))]
#[cfg_attr(
    feature = "serde",
    serde(bound(serialize = "T: Sized", deserialize = "T: Sized"))
)]
#[derive(scale_info_derive::TypeInfo)]
#[scale_info(skip_type_params(T))]
#[scale_info(omit_prefix)]
pub struct TrustRegistrySchemaMetadata<T: Limits> {
<<<<<<< HEAD
    pub issuers: TrustRegistrySchemaIssuers<T>,
=======
    pub issuers: SchemaIssuers<T>,
>>>>>>> 4d4fa554
    pub verifiers: TrustRegistrySchemaVerifiers<T>,
}

/// Unbounded `Trust Registry` schema metadata.
#[derive(Encode, Decode, CloneNoBound, PartialEqNoBound, EqNoBound, DebugNoBound)]
#[cfg_attr(feature = "serde", derive(serde::Serialize, serde::Deserialize))]
#[derive(scale_info_derive::TypeInfo)]
#[scale_info(omit_prefix)]
pub struct UnboundedTrustRegistrySchemaMetadata {
<<<<<<< HEAD
    pub issuers: UnboundedRegistrySchemaIssuers,
=======
    pub issuers: UnboundedSchemaIssuers,
>>>>>>> 4d4fa554
    pub verifiers: UnboundedTrustRegistrySchemaVerifiers,
}

impl<T: Limits> TryFrom<UnboundedTrustRegistrySchemaMetadata> for TrustRegistrySchemaMetadata<T> {
    type Error = Error<T>;

    fn try_from(
        UnboundedTrustRegistrySchemaMetadata { issuers, verifiers }: UnboundedTrustRegistrySchemaMetadata,
    ) -> Result<Self, Self::Error> {
        let issuers: BTreeMap<Issuer, VerificationPrices<T>> = issuers
            .0
            .into_iter()
            .map(|(issuer, prices)| Ok((issuer, prices.try_into()?)))
            .collect::<Result<_, Error<T>>>()?;

        Ok(Self {
            issuers: IssuersWith(
                issuers
                    .try_into()
                    .map_err(|_| Error::<T>::IssuersSizeExceeded)?,
            ),
            verifiers: TrustRegistrySchemaVerifiers(
                verifiers
                    .0
                    .try_into()
                    .map_err(|_| Error::<T>::VerifiersSizeExceeded)?,
            ),
        })
    }
}

pub type RegistryIdUpdate<Update = AddOrRemoveOrModify<()>> =
    MultiTargetUpdate<TrustRegistryId, Update>;
pub type SchemaIdUpdate<Update = AddOrRemoveOrModify<()>> =
    MultiTargetUpdate<TrustRegistrySchemaId, Update>;
pub type MultiSchemaIdUpdate<Key, Update = AddOrRemoveOrModify<()>> =
    MultiTargetUpdate<Key, SchemaIdUpdate<Update>>;

impl<T: Limits> TrustRegistrySchemaMetadata<T> {
    pub fn record_inner_issuers_and_verifiers_diff<F, U>(
        &self,
        issuers: &mut MultiSchemaIdUpdate<Issuer, U>,
        verifiers: &mut MultiSchemaIdUpdate<Verifier, U>,
        mut record_update: F,
    ) -> Result<(), DuplicateKey>
    where
        F: FnMut(&mut MultiTargetUpdate<TrustRegistrySchemaId, U>) -> Result<(), DuplicateKey>,
    {
        for issuer in self.issuers.keys().cloned() {
            record_update(issuers.entry(issuer).or_default())?;
        }

        for verifier in self.verifiers.iter().cloned() {
            record_update(verifiers.entry(verifier).or_default())?;
        }

        Ok(())
    }
}

pub type AggregatedTrustRegistrySchemaIssuers<T> = UnboundedIssuersWith<AggregatedIssuerInfo<T>>;

/// `Trust Registry` schema metadata.
#[derive(
    Encode, Decode, CloneNoBound, PartialEqNoBound, EqNoBound, DebugNoBound, MaxEncodedLen,
)]
#[cfg_attr(feature = "serde", derive(serde::Serialize, serde::Deserialize))]
#[cfg_attr(
    feature = "serde",
    serde(bound(serialize = "T: Sized", deserialize = "T: Sized"))
)]
#[derive(scale_info_derive::TypeInfo)]
#[scale_info(skip_type_params(T))]
#[scale_info(omit_prefix)]
pub struct AggregatedTrustRegistrySchemaMetadata<T: Limits> {
    pub issuers: AggregatedTrustRegistrySchemaIssuers<T>,
    pub verifiers: TrustRegistrySchemaVerifiers<T>,
}

impl<T: Config> TrustRegistrySchemaMetadata<T> {
    pub fn aggregate(
        self,
        registry_id: TrustRegistryId,
    ) -> AggregatedTrustRegistrySchemaMetadata<T> {
        let Self { issuers, verifiers } = self;

        let issuers = issuers
            .0
            .into_iter()
            .map(|(issuer, verification_prices)| {
                let TrustRegistryIssuerConfiguration {
                    suspended,
                    delegated,
                } = super::TrustRegistryIssuerConfigurations::<T>::get(registry_id, issuer);

                (
                    issuer,
                    AggregatedIssuerInfo {
                        verification_prices,
                        suspended,
                        delegated,
                    },
                )
            })
            .collect();

        AggregatedTrustRegistrySchemaMetadata {
            issuers: UnboundedIssuersWith(issuers),
            verifiers,
        }
    }
}

/// Set of schemas corresponding to a verifier
#[derive(
    Encode,
    Decode,
    CloneNoBound,
    PartialEqNoBound,
    EqNoBound,
    DebugNoBound,
    MaxEncodedLen,
    DefaultNoBound,
)]
#[cfg_attr(feature = "serde", derive(serde::Serialize, serde::Deserialize))]
#[cfg_attr(
    feature = "serde",
    serde(bound(serialize = "T: Sized", deserialize = "T: Sized"))
)]
#[derive(scale_info_derive::TypeInfo)]
#[scale_info(skip_type_params(T))]
#[scale_info(omit_prefix)]
pub struct VerifierSchemas<T: Limits>(
    #[cfg_attr(feature = "serde", serde(with = "btree_set"))]
    pub  BoundedBTreeSet<TrustRegistrySchemaId, T::MaxSchemasPerVerifier>,
);

impl_wrapper!(VerifierSchemas<T> where T: Limits => (BoundedBTreeSet<TrustRegistrySchemaId, T::MaxSchemasPerVerifier>));

/// Set of trust registries corresponding to a verifier
#[derive(
    Encode,
    Decode,
    CloneNoBound,
    PartialEqNoBound,
    EqNoBound,
    DebugNoBound,
    MaxEncodedLen,
    DefaultNoBound,
)]
#[cfg_attr(feature = "serde", derive(serde::Serialize, serde::Deserialize))]
#[cfg_attr(
    feature = "serde",
    serde(bound(serialize = "T: Sized", deserialize = "T: Sized"))
)]
#[derive(scale_info_derive::TypeInfo)]
#[scale_info(skip_type_params(T))]
#[scale_info(omit_prefix)]
pub struct VerifierTrustRegistries<T: Limits>(
    #[cfg_attr(feature = "serde", serde(with = "btree_set"))]
    pub  BoundedBTreeSet<TrustRegistryId, T::MaxRegistriesPerVerifier>,
);

impl_wrapper!(VerifierTrustRegistries<T> where T: Limits => (BoundedBTreeSet<TrustRegistryId, T::MaxRegistriesPerVerifier>));

/// Set of schemas that belong to the `Trust Registry`
#[derive(
    Encode,
    Decode,
    CloneNoBound,
    PartialEqNoBound,
    EqNoBound,
    DebugNoBound,
    MaxEncodedLen,
    DefaultNoBound,
)]
#[cfg_attr(feature = "serde", derive(serde::Serialize, serde::Deserialize))]
#[cfg_attr(
    feature = "serde",
    serde(bound(serialize = "T: Sized", deserialize = "T: Sized"))
)]
#[derive(scale_info_derive::TypeInfo)]
#[scale_info(skip_type_params(T))]
#[scale_info(omit_prefix)]
pub struct TrustRegistryStoredSchemas<T: Limits>(
    #[cfg_attr(feature = "serde", serde(with = "btree_set"))]
    pub  BoundedBTreeSet<TrustRegistrySchemaId, T::MaxSchemasPerRegistry>,
);

impl_wrapper!(TrustRegistryStoredSchemas<T> where T: Limits => (BoundedBTreeSet<TrustRegistrySchemaId, T::MaxSchemasPerRegistry>));

/// Set of schemas corresponding to a issuer
#[derive(
    Encode,
    Decode,
    CloneNoBound,
    PartialEqNoBound,
    EqNoBound,
    DebugNoBound,
    MaxEncodedLen,
    DefaultNoBound,
)]
#[cfg_attr(feature = "serde", derive(serde::Serialize, serde::Deserialize))]
#[cfg_attr(
    feature = "serde",
    serde(bound(serialize = "T: Sized", deserialize = "T: Sized"))
)]
#[derive(scale_info_derive::TypeInfo)]
#[scale_info(skip_type_params(T))]
#[scale_info(omit_prefix)]
pub struct IssuerSchemas<T: Limits>(
    #[cfg_attr(feature = "serde", serde(with = "btree_set"))]
    pub  BoundedBTreeSet<TrustRegistrySchemaId, T::MaxSchemasPerIssuer>,
);

impl_wrapper!(IssuerSchemas<T> where T: Limits => (BoundedBTreeSet<TrustRegistrySchemaId, T::MaxSchemasPerIssuer>));

/// Set of trust registries corresponding to a issuer
#[derive(
    Encode,
    Decode,
    CloneNoBound,
    PartialEqNoBound,
    EqNoBound,
    DebugNoBound,
    MaxEncodedLen,
    DefaultNoBound,
)]
#[cfg_attr(feature = "serde", derive(serde::Serialize, serde::Deserialize))]
#[cfg_attr(
    feature = "serde",
    serde(bound(serialize = "T: Sized", deserialize = "T: Sized"))
)]
#[derive(scale_info_derive::TypeInfo)]
#[scale_info(skip_type_params(T))]
#[scale_info(omit_prefix)]
pub struct IssuerTrustRegistries<T: Limits>(
    #[cfg_attr(feature = "serde", serde(with = "btree_set"))]
    pub  BoundedBTreeSet<TrustRegistryId, T::MaxRegistriesPerIssuer>,
);

impl_wrapper!(IssuerTrustRegistries<T> where T: Limits => (BoundedBTreeSet<TrustRegistryId, T::MaxRegistriesPerIssuer>));

#[derive(
    Encode,
    Decode,
    CloneNoBound,
    PartialEqNoBound,
    EqNoBound,
    DebugNoBound,
    DefaultNoBound,
    MaxEncodedLen,
)]
#[cfg_attr(feature = "serde", derive(serde::Serialize, serde::Deserialize))]
#[cfg_attr(
    feature = "serde",
    serde(bound(serialize = "T: Sized", deserialize = "T: Sized"))
)]
#[derive(scale_info_derive::TypeInfo)]
#[scale_info(skip_type_params(T))]
#[scale_info(omit_prefix)]
pub struct TrustRegistryIdSet<T: Limits>(
    #[cfg_attr(feature = "serde", serde(with = "btree_set"))]
    pub  BoundedBTreeSet<TrustRegistryId, T::MaxConvenerRegistries>,
);

impl_wrapper!(TrustRegistryIdSet<T> where T: Limits => (BoundedBTreeSet<TrustRegistryId, T::MaxConvenerRegistries>));

#[derive(
    Encode, Decode, CloneNoBound, PartialEqNoBound, EqNoBound, DebugNoBound, MaxEncodedLen,
)]
#[cfg_attr(feature = "serde", derive(serde::Serialize, serde::Deserialize))]
#[derive(scale_info_derive::TypeInfo)]
#[scale_info(skip_type_params(T))]
#[scale_info(omit_prefix)]
pub struct TrustRegistryInfo<T: Limits> {
    pub convener: Convener,
    pub name: BoundedString<T::MaxTrustRegistryNameSize>,
    pub gov_framework: BoundedBytes<T::MaxTrustRegistryGovFrameworkSize>,
}

pub type UnboundedRegistrySchemaIssuers = UnboundedIssuersWith<UnboundedVerificationPrices>;

impl<T: Limits> TryFrom<UnboundedRegistrySchemaIssuers> for TrustRegistrySchemaIssuers<T> {
    type Error = Error<T>;

    fn try_from(
        UnboundedIssuersWith(issuers): UnboundedRegistrySchemaIssuers,
    ) -> Result<Self, Self::Error> {
        let issuers: BTreeMap<_, _> = issuers
            .into_iter()
            .map(|(issuer, prices)| Ok((issuer, prices.try_into()?)))
            .collect::<Result<_, Error<T>>>()?;

        issuers
            .try_into()
            .map(IssuersWith)
            .map_err(|_| Error::<T>::IssuersSizeExceeded)
    }
}

impl<T: Limits> TryFrom<UnboundedTrustRegistrySchemaVerifiers> for TrustRegistrySchemaVerifiers<T> {
    type Error = Error<T>;

    fn try_from(
        UnboundedTrustRegistrySchemaVerifiers(verifiers): UnboundedTrustRegistrySchemaVerifiers,
    ) -> Result<Self, Self::Error> {
        verifiers
            .try_into()
            .map(TrustRegistrySchemaVerifiers)
            .map_err(|_| Error::<T>::VerifiersSizeExceeded)
    }
}

impl<T: Limits> TryFrom<UnboundedVerificationPrices> for VerificationPrices<T> {
    type Error = Error<T>;

    fn try_from(
        UnboundedVerificationPrices(prices): UnboundedVerificationPrices,
    ) -> Result<Self, Self::Error> {
        let prices: BTreeMap<_, _> = prices
            .into_iter()
            .map(|(cur, value)| {
                cur.try_into()
                    .map_err(|_| Error::<T>::PriceCurrencySymbolSizeExceeded)
                    .map(|cur: BoundedString<T::MaxIssuerPriceCurrencySymbolSize>| (cur, value))
            })
            .collect::<Result<_, Error<T>>>()?;

        prices
            .try_into()
            .map(VerificationPrices)
            .map_err(|_| Error::<T>::VerificationPricesSizeExceeded)
    }
}

<<<<<<< HEAD
=======
pub type UnboundedVerifiersUpdate = SetOrModify<
    UnboundedTrustRegistrySchemaVerifiers,
    MultiTargetUpdate<Verifier, AddOrRemoveOrModify<()>>,
>;
pub type VerifiersUpdate<T> = SetOrModify<
    TrustRegistrySchemaVerifiers<T>,
    MultiTargetUpdate<Verifier, AddOrRemoveOrModify<()>>,
>;

pub type UnboundedVerificationPricesUpdate =
    OnlyExistent<MultiTargetUpdate<String, SetOrAddOrRemoveOrModify<VerificationPrice>>>;
pub type VerificationPricesUpdate<T> = OnlyExistent<
    MultiTargetUpdate<
        BoundedString<<T as Limits>::MaxIssuerPriceCurrencySymbolSize>,
        SetOrAddOrRemoveOrModify<VerificationPrice>,
    >,
>;

pub type UnboundedIssuerUpdate =
    SetOrAddOrRemoveOrModify<UnboundedVerificationPrices, UnboundedVerificationPricesUpdate>;
pub type IssuerUpdate<T> =
    SetOrAddOrRemoveOrModify<VerificationPrices<T>, VerificationPricesUpdate<T>>;

pub type UnboundedIssuersUpdate =
    SetOrModify<UnboundedSchemaIssuers, MultiTargetUpdate<Issuer, UnboundedIssuerUpdate>>;
pub type IssuersUpdate<T> =
    SetOrModify<SchemaIssuers<T>, MultiTargetUpdate<Issuer, IssuerUpdate<T>>>;

pub type UnboundedSchemasUpdate = SetOrModify<
    UnboundedSchemas,
    MultiTargetUpdate<TrustRegistrySchemaId, UnboundedTrustRegistrySchemaMetadataModification>,
>;
pub type SchemasUpdate<T> =
    SetOrModify<Schemas<T>, SchemaUpdate<TrustRegistrySchemaMetadataModification<T>>>;

impl<T: Limits> TryFrom<UnboundedSchemas> for Schemas<T> {
    type Error = Error<T>;

    fn try_from(UnboundedSchemas(schemas): UnboundedSchemas) -> Result<Self, Self::Error> {
        let schemas: BTreeMap<_, _> = schemas
            .into_iter()
            .map(|(schema_id, schema_metadata)| Ok((schema_id, schema_metadata.try_into()?)))
            .collect::<Result<_, _>>()?;

        schemas
            .try_into()
            .map(Self)
            .map_err(|_| Error::<T>::SchemasPerRegistrySizeExceeded)
    }
}

#[derive(Encode, Decode, Clone, PartialEqNoBound, EqNoBound, DebugNoBound, DefaultNoBound)]
#[cfg_attr(feature = "serde", derive(serde::Serialize, serde::Deserialize))]
#[cfg_attr(
    feature = "serde",
    serde(bound(serialize = "T: Sized", deserialize = "T: Sized"))
)]
#[derive(scale_info_derive::TypeInfo)]
#[scale_info(skip_type_params(T))]
#[scale_info(omit_prefix)]
pub struct TrustRegistrySchemaMetadataUpdate<T: Limits> {
    pub issuers: Option<IssuersUpdate<T>>,
    pub verifiers: Option<VerifiersUpdate<T>>,
}

#[derive(Encode, Decode, Clone, PartialEqNoBound, EqNoBound, DebugNoBound, DefaultNoBound)]
#[cfg_attr(feature = "serde", derive(serde::Serialize, serde::Deserialize))]
#[derive(scale_info_derive::TypeInfo)]
#[scale_info(omit_prefix)]
pub struct UnboundedTrustRegistrySchemaMetadataUpdate {
    pub issuers: Option<UnboundedIssuersUpdate>,
    pub verifiers: Option<UnboundedVerifiersUpdate>,
}

impl<T: Limits> TranslateUpdate<TrustRegistrySchemaMetadataUpdate<T>>
    for UnboundedTrustRegistrySchemaMetadataUpdate
{
    type Error = Error<T>;

    fn translate_update(self) -> Result<TrustRegistrySchemaMetadataUpdate<T>, Self::Error> {
        let UnboundedTrustRegistrySchemaMetadataUpdate { issuers, verifiers } = self;

        Ok(TrustRegistrySchemaMetadataUpdate {
            issuers: issuers
                .map(TranslateUpdate::translate_update)
                .transpose()
                .map_err(IntoModuleError::into_module_error)?,
            verifiers: verifiers
                .map(TranslateUpdate::translate_update)
                .transpose()
                .map_err(IntoModuleError::into_module_error)?,
        })
    }
}

impl<T: Limits> TrustRegistrySchemaMetadataUpdate<T> {
    fn record_inner_issuers_and_verifiers_diff(
        &self,
        schema_id: TrustRegistrySchemaId,
        entity: &TrustRegistrySchemaMetadata<T>,
        issuers: &mut MultiSchemaUpdate<Issuer>,
        verifiers: &mut MultiSchemaUpdate<Verifier>,
    ) -> Result<(), DuplicateKey> {
        if let Some(verifiers_update) = self.verifiers.as_ref() {
            verifiers_update.record_inner_keys_diff(&entity.verifiers, schema_id, verifiers)?
        }

        if let Some(issuers_update) = self.issuers.as_ref() {
            issuers_update.record_inner_keys_diff(&entity.issuers, schema_id, issuers)?
        }

        Ok(())
    }
}

pub type UnboundedTrustRegistrySchemaMetadataModification = SetOrAddOrRemoveOrModify<
    UnboundedTrustRegistrySchemaMetadata,
    OnlyExistent<UnboundedTrustRegistrySchemaMetadataUpdate>,
>;
pub type TrustRegistrySchemaMetadataModification<T> = SetOrAddOrRemoveOrModify<
    TrustRegistrySchemaMetadata<T>,
    OnlyExistent<TrustRegistrySchemaMetadataUpdate<T>>,
>;

impl<T: Limits> TrustRegistrySchemaMetadataModification<T> {
    pub(super) fn record_inner_diff(
        &self,
        schema_id: TrustRegistrySchemaId,
        entity: &Option<TrustRegistrySchemaMetadata<T>>,
        (issuers, verifiers, schemas): &mut IssuersVerifiersSchemas,
    ) -> Result<(), DuplicateKey> {
        match self.kind(entity) {
            UpdateKind::Add => schemas.insert_update(schema_id, AddOrRemoveOrModify::Add(()))?,
            UpdateKind::Remove => schemas.insert_update(schema_id, AddOrRemoveOrModify::Remove)?,
            _ => {}
        }

        match self {
            Self::Add(new) => new.record_inner_issuers_and_verifiers_diff(
                issuers,
                verifiers,
                MultiTargetUpdate::bind_modifier(
                    MultiTargetUpdate::insert_update,
                    schema_id,
                    AddOrRemoveOrModify::Add(()),
                ),
            ),
            Self::Remove => entity
                .as_ref()
                .expect("An entity expected")
                .record_inner_issuers_and_verifiers_diff(
                    issuers,
                    verifiers,
                    MultiTargetUpdate::bind_modifier(
                        MultiTargetUpdate::insert_update,
                        schema_id,
                        AddOrRemoveOrModify::Remove,
                    ),
                ),
            Self::Set(new) => {
                if let Some(old) = entity {
                    old.record_inner_issuers_and_verifiers_diff(
                        issuers,
                        verifiers,
                        MultiTargetUpdate::bind_modifier(
                            MultiTargetUpdate::insert_update,
                            schema_id,
                            AddOrRemoveOrModify::Remove,
                        ),
                    )?;
                }

                new.record_inner_issuers_and_verifiers_diff(issuers, verifiers, |map| {
                    MultiTargetUpdate::insert_update_or_remove_duplicate_if(
                        map,
                        schema_id,
                        AddOrRemoveOrModify::Add(()),
                        |update| matches!(update, AddOrRemoveOrModify::Remove),
                    )
                })
            }
            Self::Modify(OnlyExistent(update)) => update.record_inner_issuers_and_verifiers_diff(
                schema_id,
                entity.as_ref().expect("An entity expected"),
                issuers,
                verifiers,
            ),
        }
    }
}

>>>>>>> 4d4fa554
/// Unique identifier for the `Trust Registry`.
#[derive(Encode, Decode, Clone, Debug, PartialEq, Eq, Copy, Ord, PartialOrd, MaxEncodedLen)]
#[cfg_attr(feature = "serde", derive(serde::Serialize, serde::Deserialize))]
#[derive(scale_info_derive::TypeInfo)]
#[scale_info(omit_prefix)]
pub struct TrustRegistryId(#[cfg_attr(feature = "serde", serde(with = "hex"))] pub [u8; 32]);

impl_wrapper!(TrustRegistryId([u8; 32]));

impl<T: Config> StorageRef<T> for TrustRegistryId {
    type Value = TrustRegistryInfo<T>;

    fn try_mutate_associated<F, R, E>(self, f: F) -> Result<R, E>
    where
        F: FnOnce(&mut Option<TrustRegistryInfo<T>>) -> Result<R, E>,
    {
        TrustRegistriesInfo::<T>::try_mutate_exists(self, f)
    }

    fn view_associated<F, R>(self, f: F) -> R
    where
        F: FnOnce(Option<TrustRegistryInfo<T>>) -> R,
    {
        f(TrustRegistriesInfo::<T>::get(self))
    }
}

/// Unique identifier for the `Trust Registry`.
#[derive(Encode, Decode, Clone, Debug, PartialEq, Eq, Copy, Ord, PartialOrd, MaxEncodedLen)]
#[cfg_attr(feature = "serde", derive(serde::Serialize, serde::Deserialize))]
#[derive(scale_info_derive::TypeInfo)]
#[scale_info(omit_prefix)]
pub struct TrustRegistrySchemaId(#[cfg_attr(feature = "serde", serde(with = "hex"))] pub [u8; 32]);

impl_wrapper!(TrustRegistrySchemaId([u8; 32]));

<<<<<<< HEAD
/// Number of times storage entities were accessed.
#[derive(Clone, Debug, PartialEq, Eq, Default)]
pub struct StorageAccesses {
    pub issuer_schemas: u32,
    pub issuer_registries: u32,
    pub verifier_schemas: u32,
    pub verifier_registries: u32,
    pub schemas: u32,
    pub registry_schemas: bool,
=======
pub trait IntoIterExt: IntoIterator + Sized {
    fn with_trust_registries_info<T>(self) -> WithTrustRegistriesInfo<Self::IntoIter, T>
    where
        Self::Item: Borrow<TrustRegistryId>,
        T: Config;
}

impl<I> IntoIterExt for I
where
    I: IntoIterator,
{
    fn with_trust_registries_info<T>(self) -> WithTrustRegistriesInfo<Self::IntoIter, T>
    where
        Self::Item: Borrow<TrustRegistryId>,
        T: Config,
    {
        WithTrustRegistriesInfo::new(self.into_iter())
    }
}

pub struct WithTrustRegistriesInfo<I, T>(I, PhantomData<T>);

impl<T, I> WithTrustRegistriesInfo<I, T> {
    fn new(iter: I) -> Self {
        Self(iter, PhantomData)
    }
}

impl<T: Config, I> Iterator for WithTrustRegistriesInfo<I, T>
where
    I: Iterator,
    I::Item: Borrow<TrustRegistryId>,
{
    type Item = (TrustRegistryId, TrustRegistryInfo<T>);

    fn next(&mut self) -> Option<Self::Item> {
        loop {
            let id = *self.0.next()?.borrow();

            if let Some(trust_registry_info) = TrustRegistriesInfo::<T>::get(id) {
                break Some((id, trust_registry_info));
            }
        }
    }
}

/// Specifies arguments to retrieve registry informations by.
#[derive(Encode, Decode, Clone, Debug, Copy, PartialEq, Eq, Ord, PartialOrd, MaxEncodedLen)]
#[cfg_attr(feature = "serde", derive(serde::Serialize, serde::Deserialize))]
#[cfg_attr(feature = "serde", serde(rename_all = "camelCase"))]
#[derive(scale_info_derive::TypeInfo)]
#[scale_info(omit_prefix)]
pub enum TrustRegistriesInfoBy {
    Issuer(Issuer),
    Verifier(Verifier),
    SchemaId(TrustRegistrySchemaId),
    IssuerOrVerifier(IssuerOrVerifier),
    IssuerAndVerifier(IssuerAndVerifier),
    IssuerAndSchemaId(Issuer, TrustRegistrySchemaId),
    VerifierAndSchemaId(Verifier, TrustRegistrySchemaId),
    IssuerOrVerifierAndSchemaId(IssuerOrVerifier, TrustRegistrySchemaId),
    IssuerAndVerifierAndSchemaId(IssuerAndVerifier, TrustRegistrySchemaId),
}

impl TrustRegistriesInfoBy {
    pub fn resolve<T: Config>(self) -> BTreeMap<TrustRegistryId, TrustRegistryInfo<T>> {
        use super::Pallet;

        match self {
            Self::Issuer(issuer) => {
                let IssuerTrustRegistries(registries) = Pallet::<T>::issuer_registries(issuer);

                registries.with_trust_registries_info().collect()
            }
            Self::Verifier(verifier) => {
                let VerifierTrustRegistries(registries) =
                    Pallet::<T>::verifier_registries(verifier);

                registries.with_trust_registries_info().collect()
            }
            Self::SchemaId(schema_id) => {
                TrustRegistrySchemasMetadata::<T>::iter_key_prefix(schema_id)
                    .with_trust_registries_info()
                    .collect()
            }
            Self::IssuerOrVerifier(issuer_or_verifier) => {
                let issuer_regs = Pallet::<T>::issuer_registries(Issuer(*issuer_or_verifier));
                let verifier_regs = Pallet::<T>::verifier_registries(Verifier(*issuer_or_verifier));

                issuer_regs
                    .union(&verifier_regs)
                    .with_trust_registries_info()
                    .collect()
            }
            Self::IssuerAndVerifier(issuer_and_verifier) => {
                let issuer_regs = Pallet::<T>::issuer_registries(Issuer(*issuer_and_verifier));
                let verifier_regs =
                    Pallet::<T>::verifier_registries(Verifier(*issuer_and_verifier));

                issuer_regs
                    .intersection(&verifier_regs)
                    .with_trust_registries_info()
                    .collect()
            }
            Self::IssuerAndSchemaId(issuer, schema_id) => {
                let issuer_registries = Pallet::<T>::issuer_registries(issuer);

                TrustRegistrySchemasMetadata::<T>::iter_key_prefix(schema_id)
                    .filter(|reg_id| issuer_registries.contains(reg_id))
                    .with_trust_registries_info()
                    .collect()
            }
            Self::VerifierAndSchemaId(verifier, schema_id) => {
                let verifier_registries = Pallet::<T>::verifier_registries(verifier);

                TrustRegistrySchemasMetadata::<T>::iter_key_prefix(schema_id)
                    .filter(|reg_id| verifier_registries.contains(reg_id))
                    .with_trust_registries_info()
                    .collect()
            }
            Self::IssuerOrVerifierAndSchemaId(issuer_or_verifier, schema_id) => {
                let issuer_regs = Pallet::<T>::issuer_registries(Issuer(*issuer_or_verifier));
                let verifier_regs = Pallet::<T>::verifier_registries(Verifier(*issuer_or_verifier));

                TrustRegistrySchemasMetadata::<T>::iter_key_prefix(schema_id)
                    .filter(|reg_id| issuer_regs.contains(reg_id) || verifier_regs.contains(reg_id))
                    .with_trust_registries_info()
                    .collect()
            }
            Self::IssuerAndVerifierAndSchemaId(issuer_and_verifier, schema_id) => {
                let issuer_regs = Pallet::<T>::issuer_registries(Issuer(*issuer_and_verifier));
                let verifier_regs =
                    Pallet::<T>::verifier_registries(Verifier(*issuer_and_verifier));

                TrustRegistrySchemasMetadata::<T>::iter_key_prefix(schema_id)
                    .filter(|reg_id| issuer_regs.contains(reg_id) && verifier_regs.contains(reg_id))
                    .with_trust_registries_info()
                    .collect()
            }
        }
    }
}

pub trait ValidateTrustRegistryUpdate<T: Config> {
    type Context;
    type Result;

    fn validate_and_record_diff(
        self,
        actor: ConvenerOrIssuerOrVerifier,
        registry_id: TrustRegistryId,
        registry_info: &TrustRegistryInfo<T>,
        context: &mut Self::Context,
    ) -> Result<Validated<Self::Result>, DispatchError>;
}

pub trait ExecutableTrustRegistryUpdate<T: Config> {
    type Output;

    fn execute(self, registry_id: TrustRegistryId) -> Self::Output;
>>>>>>> 4d4fa554
}

impl StorageAccesses {
    pub fn issuers(&self) -> u32 {
        self.issuer_schemas
    }

    pub fn verifiers(&self) -> u32 {
        self.verifier_schemas
    }

    pub fn schemas(&self) -> u32 {
        self.schemas
    }

    pub fn total_count(&self) -> u64 {
        (self.issuer_schemas as u64)
            .saturating_add(self.issuer_registries as u64)
            .saturating_add(self.verifier_schemas as u64)
            .saturating_add(self.verifier_registries as u64)
            .saturating_add(self.schemas as u64)
            .saturating_add(self.registry_schemas as u64)
    }

    pub fn reads<T: Config>(&self) -> Weight {
        T::DbWeight::get().reads(self.total_count())
    }

    pub fn reads_writes<T: Config>(&self) -> Weight {
        let count = self.total_count();

        T::DbWeight::get().reads_writes(count, count)
    }
}

/// An entity that has references to schemas and registries.
pub trait HasSchemasAndRegistries<T> {
    type Schemas;
    type Registries;

    fn schemas(&self, registry_id: TrustRegistryId) -> Self::Schemas;

    fn registries(&self) -> Self::Registries;

    fn modify_schemas<F, R>(&self, registry_id: TrustRegistryId, f: F) -> R
    where
        F: FnOnce(&mut Self::Schemas) -> R;

    fn modify_registries<F, R>(&self, f: F) -> R
    where
        F: FnOnce(&mut Self::Registries) -> R;
}

impl<T: Config> HasSchemasAndRegistries<T> for Issuer {
    type Schemas = IssuerSchemas<T>;
    type Registries = IssuerTrustRegistries<T>;

    fn schemas(&self, registry_id: TrustRegistryId) -> Self::Schemas {
        super::TrustRegistryIssuerSchemas::<T>::get(registry_id, self)
    }

    fn registries(&self) -> Self::Registries {
        super::IssuersTrustRegistries::<T>::get(self)
    }

    fn modify_schemas<F, R>(&self, registry_id: TrustRegistryId, f: F) -> R
    where
        F: FnOnce(&mut Self::Schemas) -> R,
    {
        super::TrustRegistryIssuerSchemas::<T>::mutate(registry_id, self, f)
    }

    fn modify_registries<F, R>(&self, f: F) -> R
    where
        F: FnOnce(&mut Self::Registries) -> R,
    {
        super::IssuersTrustRegistries::<T>::mutate(self, f)
    }
}

impl<T: Config> HasSchemasAndRegistries<T> for Verifier {
    type Schemas = VerifierSchemas<T>;
    type Registries = VerifierTrustRegistries<T>;

    fn schemas(&self, registry_id: TrustRegistryId) -> Self::Schemas {
        super::TrustRegistryVerifierSchemas::<T>::get(registry_id, self)
    }

    fn registries(&self) -> Self::Registries {
        super::VerifiersTrustRegistries::<T>::get(self)
    }

    fn modify_schemas<F, R>(&self, registry_id: TrustRegistryId, f: F) -> R
    where
        F: FnOnce(&mut Self::Schemas) -> R,
    {
        super::TrustRegistryVerifierSchemas::<T>::mutate(registry_id, self, f)
    }

    fn modify_registries<F, R>(&self, f: F) -> R
    where
        F: FnOnce(&mut Self::Registries) -> R,
    {
        super::VerifiersTrustRegistries::<T>::mutate(self, f)
    }
}<|MERGE_RESOLUTION|>--- conflicted
+++ resolved
@@ -1,11 +1,4 @@
-<<<<<<< HEAD
 use super::{Config, ConvenerTrustRegistries, Error, TrustRegistriesInfo};
-=======
-use super::{
-    Config, ConvenerTrustRegistries, Error, IntoModuleError, TrustRegistriesInfo,
-    TrustRegistrySchemasMetadata,
-};
->>>>>>> 4d4fa554
 #[cfg(feature = "serde")]
 use crate::util::{btree_map, btree_set, hex};
 use crate::{
@@ -16,13 +9,8 @@
 };
 use alloc::collections::BTreeMap;
 use codec::{Decode, Encode, MaxEncodedLen};
-<<<<<<< HEAD
 use core::fmt::Debug;
 use frame_support::{traits::Get, weights::Weight, *};
-=======
-use core::{borrow::Borrow, fmt::Debug, iter::once, marker::PhantomData};
-use frame_support::*;
->>>>>>> 4d4fa554
 use scale_info::prelude::string::String;
 use sp_std::{collections::btree_set::BTreeSet, prelude::*};
 use utils::BoundedString;
@@ -434,11 +422,7 @@
 #[scale_info(skip_type_params(T))]
 #[scale_info(omit_prefix)]
 pub struct TrustRegistrySchemaMetadata<T: Limits> {
-<<<<<<< HEAD
     pub issuers: TrustRegistrySchemaIssuers<T>,
-=======
-    pub issuers: SchemaIssuers<T>,
->>>>>>> 4d4fa554
     pub verifiers: TrustRegistrySchemaVerifiers<T>,
 }
 
@@ -448,11 +432,7 @@
 #[derive(scale_info_derive::TypeInfo)]
 #[scale_info(omit_prefix)]
 pub struct UnboundedTrustRegistrySchemaMetadata {
-<<<<<<< HEAD
     pub issuers: UnboundedRegistrySchemaIssuers,
-=======
-    pub issuers: UnboundedSchemaIssuers,
->>>>>>> 4d4fa554
     pub verifiers: UnboundedTrustRegistrySchemaVerifiers,
 }
 
@@ -789,200 +769,6 @@
     }
 }
 
-<<<<<<< HEAD
-=======
-pub type UnboundedVerifiersUpdate = SetOrModify<
-    UnboundedTrustRegistrySchemaVerifiers,
-    MultiTargetUpdate<Verifier, AddOrRemoveOrModify<()>>,
->;
-pub type VerifiersUpdate<T> = SetOrModify<
-    TrustRegistrySchemaVerifiers<T>,
-    MultiTargetUpdate<Verifier, AddOrRemoveOrModify<()>>,
->;
-
-pub type UnboundedVerificationPricesUpdate =
-    OnlyExistent<MultiTargetUpdate<String, SetOrAddOrRemoveOrModify<VerificationPrice>>>;
-pub type VerificationPricesUpdate<T> = OnlyExistent<
-    MultiTargetUpdate<
-        BoundedString<<T as Limits>::MaxIssuerPriceCurrencySymbolSize>,
-        SetOrAddOrRemoveOrModify<VerificationPrice>,
-    >,
->;
-
-pub type UnboundedIssuerUpdate =
-    SetOrAddOrRemoveOrModify<UnboundedVerificationPrices, UnboundedVerificationPricesUpdate>;
-pub type IssuerUpdate<T> =
-    SetOrAddOrRemoveOrModify<VerificationPrices<T>, VerificationPricesUpdate<T>>;
-
-pub type UnboundedIssuersUpdate =
-    SetOrModify<UnboundedSchemaIssuers, MultiTargetUpdate<Issuer, UnboundedIssuerUpdate>>;
-pub type IssuersUpdate<T> =
-    SetOrModify<SchemaIssuers<T>, MultiTargetUpdate<Issuer, IssuerUpdate<T>>>;
-
-pub type UnboundedSchemasUpdate = SetOrModify<
-    UnboundedSchemas,
-    MultiTargetUpdate<TrustRegistrySchemaId, UnboundedTrustRegistrySchemaMetadataModification>,
->;
-pub type SchemasUpdate<T> =
-    SetOrModify<Schemas<T>, SchemaUpdate<TrustRegistrySchemaMetadataModification<T>>>;
-
-impl<T: Limits> TryFrom<UnboundedSchemas> for Schemas<T> {
-    type Error = Error<T>;
-
-    fn try_from(UnboundedSchemas(schemas): UnboundedSchemas) -> Result<Self, Self::Error> {
-        let schemas: BTreeMap<_, _> = schemas
-            .into_iter()
-            .map(|(schema_id, schema_metadata)| Ok((schema_id, schema_metadata.try_into()?)))
-            .collect::<Result<_, _>>()?;
-
-        schemas
-            .try_into()
-            .map(Self)
-            .map_err(|_| Error::<T>::SchemasPerRegistrySizeExceeded)
-    }
-}
-
-#[derive(Encode, Decode, Clone, PartialEqNoBound, EqNoBound, DebugNoBound, DefaultNoBound)]
-#[cfg_attr(feature = "serde", derive(serde::Serialize, serde::Deserialize))]
-#[cfg_attr(
-    feature = "serde",
-    serde(bound(serialize = "T: Sized", deserialize = "T: Sized"))
-)]
-#[derive(scale_info_derive::TypeInfo)]
-#[scale_info(skip_type_params(T))]
-#[scale_info(omit_prefix)]
-pub struct TrustRegistrySchemaMetadataUpdate<T: Limits> {
-    pub issuers: Option<IssuersUpdate<T>>,
-    pub verifiers: Option<VerifiersUpdate<T>>,
-}
-
-#[derive(Encode, Decode, Clone, PartialEqNoBound, EqNoBound, DebugNoBound, DefaultNoBound)]
-#[cfg_attr(feature = "serde", derive(serde::Serialize, serde::Deserialize))]
-#[derive(scale_info_derive::TypeInfo)]
-#[scale_info(omit_prefix)]
-pub struct UnboundedTrustRegistrySchemaMetadataUpdate {
-    pub issuers: Option<UnboundedIssuersUpdate>,
-    pub verifiers: Option<UnboundedVerifiersUpdate>,
-}
-
-impl<T: Limits> TranslateUpdate<TrustRegistrySchemaMetadataUpdate<T>>
-    for UnboundedTrustRegistrySchemaMetadataUpdate
-{
-    type Error = Error<T>;
-
-    fn translate_update(self) -> Result<TrustRegistrySchemaMetadataUpdate<T>, Self::Error> {
-        let UnboundedTrustRegistrySchemaMetadataUpdate { issuers, verifiers } = self;
-
-        Ok(TrustRegistrySchemaMetadataUpdate {
-            issuers: issuers
-                .map(TranslateUpdate::translate_update)
-                .transpose()
-                .map_err(IntoModuleError::into_module_error)?,
-            verifiers: verifiers
-                .map(TranslateUpdate::translate_update)
-                .transpose()
-                .map_err(IntoModuleError::into_module_error)?,
-        })
-    }
-}
-
-impl<T: Limits> TrustRegistrySchemaMetadataUpdate<T> {
-    fn record_inner_issuers_and_verifiers_diff(
-        &self,
-        schema_id: TrustRegistrySchemaId,
-        entity: &TrustRegistrySchemaMetadata<T>,
-        issuers: &mut MultiSchemaUpdate<Issuer>,
-        verifiers: &mut MultiSchemaUpdate<Verifier>,
-    ) -> Result<(), DuplicateKey> {
-        if let Some(verifiers_update) = self.verifiers.as_ref() {
-            verifiers_update.record_inner_keys_diff(&entity.verifiers, schema_id, verifiers)?
-        }
-
-        if let Some(issuers_update) = self.issuers.as_ref() {
-            issuers_update.record_inner_keys_diff(&entity.issuers, schema_id, issuers)?
-        }
-
-        Ok(())
-    }
-}
-
-pub type UnboundedTrustRegistrySchemaMetadataModification = SetOrAddOrRemoveOrModify<
-    UnboundedTrustRegistrySchemaMetadata,
-    OnlyExistent<UnboundedTrustRegistrySchemaMetadataUpdate>,
->;
-pub type TrustRegistrySchemaMetadataModification<T> = SetOrAddOrRemoveOrModify<
-    TrustRegistrySchemaMetadata<T>,
-    OnlyExistent<TrustRegistrySchemaMetadataUpdate<T>>,
->;
-
-impl<T: Limits> TrustRegistrySchemaMetadataModification<T> {
-    pub(super) fn record_inner_diff(
-        &self,
-        schema_id: TrustRegistrySchemaId,
-        entity: &Option<TrustRegistrySchemaMetadata<T>>,
-        (issuers, verifiers, schemas): &mut IssuersVerifiersSchemas,
-    ) -> Result<(), DuplicateKey> {
-        match self.kind(entity) {
-            UpdateKind::Add => schemas.insert_update(schema_id, AddOrRemoveOrModify::Add(()))?,
-            UpdateKind::Remove => schemas.insert_update(schema_id, AddOrRemoveOrModify::Remove)?,
-            _ => {}
-        }
-
-        match self {
-            Self::Add(new) => new.record_inner_issuers_and_verifiers_diff(
-                issuers,
-                verifiers,
-                MultiTargetUpdate::bind_modifier(
-                    MultiTargetUpdate::insert_update,
-                    schema_id,
-                    AddOrRemoveOrModify::Add(()),
-                ),
-            ),
-            Self::Remove => entity
-                .as_ref()
-                .expect("An entity expected")
-                .record_inner_issuers_and_verifiers_diff(
-                    issuers,
-                    verifiers,
-                    MultiTargetUpdate::bind_modifier(
-                        MultiTargetUpdate::insert_update,
-                        schema_id,
-                        AddOrRemoveOrModify::Remove,
-                    ),
-                ),
-            Self::Set(new) => {
-                if let Some(old) = entity {
-                    old.record_inner_issuers_and_verifiers_diff(
-                        issuers,
-                        verifiers,
-                        MultiTargetUpdate::bind_modifier(
-                            MultiTargetUpdate::insert_update,
-                            schema_id,
-                            AddOrRemoveOrModify::Remove,
-                        ),
-                    )?;
-                }
-
-                new.record_inner_issuers_and_verifiers_diff(issuers, verifiers, |map| {
-                    MultiTargetUpdate::insert_update_or_remove_duplicate_if(
-                        map,
-                        schema_id,
-                        AddOrRemoveOrModify::Add(()),
-                        |update| matches!(update, AddOrRemoveOrModify::Remove),
-                    )
-                })
-            }
-            Self::Modify(OnlyExistent(update)) => update.record_inner_issuers_and_verifiers_diff(
-                schema_id,
-                entity.as_ref().expect("An entity expected"),
-                issuers,
-                verifiers,
-            ),
-        }
-    }
-}
-
->>>>>>> 4d4fa554
 /// Unique identifier for the `Trust Registry`.
 #[derive(Encode, Decode, Clone, Debug, PartialEq, Eq, Copy, Ord, PartialOrd, MaxEncodedLen)]
 #[cfg_attr(feature = "serde", derive(serde::Serialize, serde::Deserialize))]
@@ -1019,7 +805,6 @@
 
 impl_wrapper!(TrustRegistrySchemaId([u8; 32]));
 
-<<<<<<< HEAD
 /// Number of times storage entities were accessed.
 #[derive(Clone, Debug, PartialEq, Eq, Default)]
 pub struct StorageAccesses {
@@ -1029,168 +814,6 @@
     pub verifier_registries: u32,
     pub schemas: u32,
     pub registry_schemas: bool,
-=======
-pub trait IntoIterExt: IntoIterator + Sized {
-    fn with_trust_registries_info<T>(self) -> WithTrustRegistriesInfo<Self::IntoIter, T>
-    where
-        Self::Item: Borrow<TrustRegistryId>,
-        T: Config;
-}
-
-impl<I> IntoIterExt for I
-where
-    I: IntoIterator,
-{
-    fn with_trust_registries_info<T>(self) -> WithTrustRegistriesInfo<Self::IntoIter, T>
-    where
-        Self::Item: Borrow<TrustRegistryId>,
-        T: Config,
-    {
-        WithTrustRegistriesInfo::new(self.into_iter())
-    }
-}
-
-pub struct WithTrustRegistriesInfo<I, T>(I, PhantomData<T>);
-
-impl<T, I> WithTrustRegistriesInfo<I, T> {
-    fn new(iter: I) -> Self {
-        Self(iter, PhantomData)
-    }
-}
-
-impl<T: Config, I> Iterator for WithTrustRegistriesInfo<I, T>
-where
-    I: Iterator,
-    I::Item: Borrow<TrustRegistryId>,
-{
-    type Item = (TrustRegistryId, TrustRegistryInfo<T>);
-
-    fn next(&mut self) -> Option<Self::Item> {
-        loop {
-            let id = *self.0.next()?.borrow();
-
-            if let Some(trust_registry_info) = TrustRegistriesInfo::<T>::get(id) {
-                break Some((id, trust_registry_info));
-            }
-        }
-    }
-}
-
-/// Specifies arguments to retrieve registry informations by.
-#[derive(Encode, Decode, Clone, Debug, Copy, PartialEq, Eq, Ord, PartialOrd, MaxEncodedLen)]
-#[cfg_attr(feature = "serde", derive(serde::Serialize, serde::Deserialize))]
-#[cfg_attr(feature = "serde", serde(rename_all = "camelCase"))]
-#[derive(scale_info_derive::TypeInfo)]
-#[scale_info(omit_prefix)]
-pub enum TrustRegistriesInfoBy {
-    Issuer(Issuer),
-    Verifier(Verifier),
-    SchemaId(TrustRegistrySchemaId),
-    IssuerOrVerifier(IssuerOrVerifier),
-    IssuerAndVerifier(IssuerAndVerifier),
-    IssuerAndSchemaId(Issuer, TrustRegistrySchemaId),
-    VerifierAndSchemaId(Verifier, TrustRegistrySchemaId),
-    IssuerOrVerifierAndSchemaId(IssuerOrVerifier, TrustRegistrySchemaId),
-    IssuerAndVerifierAndSchemaId(IssuerAndVerifier, TrustRegistrySchemaId),
-}
-
-impl TrustRegistriesInfoBy {
-    pub fn resolve<T: Config>(self) -> BTreeMap<TrustRegistryId, TrustRegistryInfo<T>> {
-        use super::Pallet;
-
-        match self {
-            Self::Issuer(issuer) => {
-                let IssuerTrustRegistries(registries) = Pallet::<T>::issuer_registries(issuer);
-
-                registries.with_trust_registries_info().collect()
-            }
-            Self::Verifier(verifier) => {
-                let VerifierTrustRegistries(registries) =
-                    Pallet::<T>::verifier_registries(verifier);
-
-                registries.with_trust_registries_info().collect()
-            }
-            Self::SchemaId(schema_id) => {
-                TrustRegistrySchemasMetadata::<T>::iter_key_prefix(schema_id)
-                    .with_trust_registries_info()
-                    .collect()
-            }
-            Self::IssuerOrVerifier(issuer_or_verifier) => {
-                let issuer_regs = Pallet::<T>::issuer_registries(Issuer(*issuer_or_verifier));
-                let verifier_regs = Pallet::<T>::verifier_registries(Verifier(*issuer_or_verifier));
-
-                issuer_regs
-                    .union(&verifier_regs)
-                    .with_trust_registries_info()
-                    .collect()
-            }
-            Self::IssuerAndVerifier(issuer_and_verifier) => {
-                let issuer_regs = Pallet::<T>::issuer_registries(Issuer(*issuer_and_verifier));
-                let verifier_regs =
-                    Pallet::<T>::verifier_registries(Verifier(*issuer_and_verifier));
-
-                issuer_regs
-                    .intersection(&verifier_regs)
-                    .with_trust_registries_info()
-                    .collect()
-            }
-            Self::IssuerAndSchemaId(issuer, schema_id) => {
-                let issuer_registries = Pallet::<T>::issuer_registries(issuer);
-
-                TrustRegistrySchemasMetadata::<T>::iter_key_prefix(schema_id)
-                    .filter(|reg_id| issuer_registries.contains(reg_id))
-                    .with_trust_registries_info()
-                    .collect()
-            }
-            Self::VerifierAndSchemaId(verifier, schema_id) => {
-                let verifier_registries = Pallet::<T>::verifier_registries(verifier);
-
-                TrustRegistrySchemasMetadata::<T>::iter_key_prefix(schema_id)
-                    .filter(|reg_id| verifier_registries.contains(reg_id))
-                    .with_trust_registries_info()
-                    .collect()
-            }
-            Self::IssuerOrVerifierAndSchemaId(issuer_or_verifier, schema_id) => {
-                let issuer_regs = Pallet::<T>::issuer_registries(Issuer(*issuer_or_verifier));
-                let verifier_regs = Pallet::<T>::verifier_registries(Verifier(*issuer_or_verifier));
-
-                TrustRegistrySchemasMetadata::<T>::iter_key_prefix(schema_id)
-                    .filter(|reg_id| issuer_regs.contains(reg_id) || verifier_regs.contains(reg_id))
-                    .with_trust_registries_info()
-                    .collect()
-            }
-            Self::IssuerAndVerifierAndSchemaId(issuer_and_verifier, schema_id) => {
-                let issuer_regs = Pallet::<T>::issuer_registries(Issuer(*issuer_and_verifier));
-                let verifier_regs =
-                    Pallet::<T>::verifier_registries(Verifier(*issuer_and_verifier));
-
-                TrustRegistrySchemasMetadata::<T>::iter_key_prefix(schema_id)
-                    .filter(|reg_id| issuer_regs.contains(reg_id) && verifier_regs.contains(reg_id))
-                    .with_trust_registries_info()
-                    .collect()
-            }
-        }
-    }
-}
-
-pub trait ValidateTrustRegistryUpdate<T: Config> {
-    type Context;
-    type Result;
-
-    fn validate_and_record_diff(
-        self,
-        actor: ConvenerOrIssuerOrVerifier,
-        registry_id: TrustRegistryId,
-        registry_info: &TrustRegistryInfo<T>,
-        context: &mut Self::Context,
-    ) -> Result<Validated<Self::Result>, DispatchError>;
-}
-
-pub trait ExecutableTrustRegistryUpdate<T: Config> {
-    type Output;
-
-    fn execute(self, registry_id: TrustRegistryId) -> Self::Output;
->>>>>>> 4d4fa554
 }
 
 impl StorageAccesses {

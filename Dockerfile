FROM ubuntu:jammy AS builder

# The node will be built in this directory
WORKDIR /dock-node

RUN apt -y update && \
  apt install -y --no-install-recommends \
  software-properties-common llvm curl git file binutils binutils-dev \
  make cmake ca-certificates clang g++ zip dpkg-dev openssl gettext \
  build-essential pkg-config libssl-dev libudev-dev time clang

# install rustup
RUN curl https://sh.rustup.rs -sSf | sh -s -- -y

# rustup directory
ENV PATH /root/.cargo/bin:$PATH

ARG nightly='nightly-2022-09-23'

# setup rust nightly channel, pinning specific version as newer versions have a regression
RUN rustup install $nightly

RUN rustup install stable

# install wasm toolchain for substrate
RUN rustup target add wasm32-unknown-unknown --toolchain $nightly

#compiler ENV
ENV CC clang
ENV CXX g++

# Copy code to build directory, instead of only using .dockerignore, we copy elements
# explicitly. This lets us cache build results while iterating on scripts.
COPY runtime runtime
COPY node node
COPY pallets pallets
COPY common common
COPY Cargo.toml .
COPY Cargo.lock .

# Build node.
RUN cargo fetch # cache the result of the fetch in case the build gets interrupted
# Pass the features while building image as `--build-arg features='--features mainnet'` or `--build-arg features='--features testnet'`
ARG features
ARG release

RUN if [ "$release" = "Y" ] ; then \
<<<<<<< HEAD
    echo 'Building in release mode.' ; \
    WASM_BUILD_TOOLCHAIN=nightly-2022-09-23 cargo build --profile=release $features ; \
    mv /dock-node/target/release/dock-node /dock-node/target/; \
  else \
    echo 'Building in production mode.' ; \
    WASM_BUILD_TOOLCHAIN=nightly-2022-09-23 cargo build --profile=production $features ; \
    mv /dock-node/target/production/dock-node /dock-node/target/; \
  fi
=======
      echo 'Building in release mode.' ; \
      WASM_BUILD_TOOLCHAIN=$nightly cargo build --profile=release $features ; \
      mv /dock-node/target/release/dock-node /dock-node/target/; \
    else \
      echo 'Building in production mode.' ; \
      WASM_BUILD_TOOLCHAIN=$nightly cargo build --profile=production $features ; \
      mv /dock-node/target/production/dock-node /dock-node/target/; \
    fi
>>>>>>> 588ef9d4

# Final stage. Copy the node executable and the script
FROM ubuntu:jammy

WORKDIR /dock-node

COPY --from=builder /dock-node/target/dock-node .

# curl is required for uploading to keystore
# note: `subkey insert` is a potential alternarve to curl
RUN apt -y update \
  && apt install -y --no-install-recommends curl \
  && rm -rf /var/lib/apt/lists/*

# might need these for uploads to keystore
COPY scripts scripts

# include official chainspecs
COPY cspec cspec

# expose node ports
EXPOSE 30333 9933 9944

ENV RUST_BACKTRACE 1

ENTRYPOINT ["./dock-node"]
CMD []<|MERGE_RESOLUTION|>--- conflicted
+++ resolved
@@ -45,16 +45,6 @@
 ARG release
 
 RUN if [ "$release" = "Y" ] ; then \
-<<<<<<< HEAD
-    echo 'Building in release mode.' ; \
-    WASM_BUILD_TOOLCHAIN=nightly-2022-09-23 cargo build --profile=release $features ; \
-    mv /dock-node/target/release/dock-node /dock-node/target/; \
-  else \
-    echo 'Building in production mode.' ; \
-    WASM_BUILD_TOOLCHAIN=nightly-2022-09-23 cargo build --profile=production $features ; \
-    mv /dock-node/target/production/dock-node /dock-node/target/; \
-  fi
-=======
       echo 'Building in release mode.' ; \
       WASM_BUILD_TOOLCHAIN=$nightly cargo build --profile=release $features ; \
       mv /dock-node/target/release/dock-node /dock-node/target/; \
@@ -63,7 +53,6 @@
       WASM_BUILD_TOOLCHAIN=$nightly cargo build --profile=production $features ; \
       mv /dock-node/target/production/dock-node /dock-node/target/; \
     fi
->>>>>>> 588ef9d4
 
 # Final stage. Copy the node executable and the script
 FROM ubuntu:jammy

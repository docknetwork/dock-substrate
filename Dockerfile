FROM ubuntu:jammy AS builder

# The node will be built in this directory
WORKDIR /dock-node

RUN apt -y update && \
<<<<<<< HEAD
	apt install -y --no-install-recommends \
	software-properties-common llvm curl git file binutils binutils-dev \
	make cmake ca-certificates clang g++ zip dpkg-dev openssl gettext\
	build-essential pkg-config libssl-dev libudev-dev time clang
=======
  apt install -y --no-install-recommends \
  software-properties-common llvm curl git file binutils binutils-dev \
  make cmake ca-certificates clang g++ zip dpkg-dev openssl gettext\
  build-essential pkg-config libssl-dev libudev-dev time clang
>>>>>>> 19f8845c

# install rustup
RUN curl https://sh.rustup.rs -sSf | sh -s -- -y

# rustup directory
ENV PATH /root/.cargo/bin:$PATH

# setup rust nightly channel, pinning specific version as newer versions have a regression
RUN rustup install nightly-2022-09-23

RUN rustup install stable

# install wasm toolchain for substrate
RUN rustup target add wasm32-unknown-unknown --toolchain nightly-2022-09-23

#compiler ENV
ENV CC clang
ENV CXX g++

# Copy code to build directory, instead of only using .dockerignore, we copy elements
# explicitly. This lets us cache build results while iterating on scripts.
COPY runtime runtime
COPY node node
COPY pallets pallets
COPY common common
COPY Cargo.toml .
COPY Cargo.lock .

# Build node.
RUN cargo fetch # cache the result of the fetch in case the build gets interrupted
# Pass the features while building image as `--build-arg features='--features mainnet'` or `--build-arg features='--features testnet'`
ARG features
ARG release

RUN if [ "$release" = "Y" ] ; then \
<<<<<<< HEAD
      echo 'Building in release mode.' ; \
      WASM_BUILD_TOOLCHAIN=nightly-2022-09-23 cargo build --profile=release $features ; \
      mv /dock-node/target/release/dock-node /dock-node/target/; \
    else \
      echo 'Building in production mode.' ; \
      WASM_BUILD_TOOLCHAIN=nightly-2022-09-23 cargo build --profile=production $features ; \
      mv /dock-node/target/production/dock-node /dock-node/target/; \
    fi
=======
  echo 'Building in release mode.' ; \
  WASM_BUILD_TOOLCHAIN=nightly-2022-09-23 cargo build --profile=release $features ; \
  mv /dock-node/target/release/dock-node /dock-node/target/; \
  else \
  echo 'Building in production mode.' ; \
  WASM_BUILD_TOOLCHAIN=nightly-2022-09-23 cargo build --profile=production $features ; \
  mv /dock-node/target/production/dock-node /dock-node/target/; \
  fi
>>>>>>> 19f8845c

# Final stage. Copy the node executable and the script
FROM ubuntu:jammy

WORKDIR /dock-node

COPY --from=builder /dock-node/target/dock-node .

# curl is required for uploading to keystore
# note: `subkey insert` is a potential alternarve to curl
RUN apt -y update \
  && apt install -y --no-install-recommends curl \
  && rm -rf /var/lib/apt/lists/*

# might need these for uploads to keystore
COPY scripts scripts

# include official chainspecs
COPY cspec cspec

# expose node ports
EXPOSE 30333 9933 9944

ENV RUST_BACKTRACE 1

ENTRYPOINT ["./dock-node"]
CMD []<|MERGE_RESOLUTION|>--- conflicted
+++ resolved
@@ -4,17 +4,10 @@
 WORKDIR /dock-node
 
 RUN apt -y update && \
-<<<<<<< HEAD
-	apt install -y --no-install-recommends \
-	software-properties-common llvm curl git file binutils binutils-dev \
-	make cmake ca-certificates clang g++ zip dpkg-dev openssl gettext\
-	build-essential pkg-config libssl-dev libudev-dev time clang
-=======
   apt install -y --no-install-recommends \
   software-properties-common llvm curl git file binutils binutils-dev \
-  make cmake ca-certificates clang g++ zip dpkg-dev openssl gettext\
+  make cmake ca-certificates clang g++ zip dpkg-dev openssl gettext \
   build-essential pkg-config libssl-dev libudev-dev time clang
->>>>>>> 19f8845c
 
 # install rustup
 RUN curl https://sh.rustup.rs -sSf | sh -s -- -y
@@ -50,25 +43,14 @@
 ARG release
 
 RUN if [ "$release" = "Y" ] ; then \
-<<<<<<< HEAD
-      echo 'Building in release mode.' ; \
-      WASM_BUILD_TOOLCHAIN=nightly-2022-09-23 cargo build --profile=release $features ; \
-      mv /dock-node/target/release/dock-node /dock-node/target/; \
-    else \
-      echo 'Building in production mode.' ; \
-      WASM_BUILD_TOOLCHAIN=nightly-2022-09-23 cargo build --profile=production $features ; \
-      mv /dock-node/target/production/dock-node /dock-node/target/; \
-    fi
-=======
-  echo 'Building in release mode.' ; \
-  WASM_BUILD_TOOLCHAIN=nightly-2022-09-23 cargo build --profile=release $features ; \
-  mv /dock-node/target/release/dock-node /dock-node/target/; \
+    echo 'Building in release mode.' ; \
+    WASM_BUILD_TOOLCHAIN=nightly-2022-09-23 cargo build --profile=release $features ; \
+    mv /dock-node/target/release/dock-node /dock-node/target/; \
   else \
-  echo 'Building in production mode.' ; \
-  WASM_BUILD_TOOLCHAIN=nightly-2022-09-23 cargo build --profile=production $features ; \
-  mv /dock-node/target/production/dock-node /dock-node/target/; \
+    echo 'Building in production mode.' ; \
+    WASM_BUILD_TOOLCHAIN=nightly-2022-09-23 cargo build --profile=production $features ; \
+    mv /dock-node/target/production/dock-node /dock-node/target/; \
   fi
->>>>>>> 19f8845c
 
 # Final stage. Copy the node executable and the script
 FROM ubuntu:jammy

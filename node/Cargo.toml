--- conflicted
+++ resolved
@@ -3,11 +3,7 @@
 build = 'build.rs'
 edition = '2018'
 name = 'dock-node'
-<<<<<<< HEAD
-version = '0.14.0'
-=======
-version = '0.12.4'
->>>>>>> 758b68f9
+version = '0.14.1'
 
 [package.metadata.docs.rs]
 targets = ['x86_64-unknown-linux-gnu']
@@ -28,11 +24,7 @@
 
 [dependencies.dock-runtime]
 path = '../runtime'
-<<<<<<< HEAD
-version = '0.14.0'
-=======
-version = '0.12.4'
->>>>>>> 758b68f9
+version = '0.14.1'
 
 [dependencies.sc-basic-authorship]
 version = '0.9.0'

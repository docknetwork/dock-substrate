--- conflicted
+++ resolved
@@ -52,14 +52,9 @@
 
     fn load_spec(&self, id: &str) -> Result<Box<dyn sc_service::ChainSpec>, String> {
         Ok(match id {
-            "dev" => Box::new(chain_spec::development_config()),
-            "" | "local" => Box::new(chain_spec::local_testnet_config()),
-            "remdev" => Box::new(chain_spec::remote_testnet_config()),
-<<<<<<< HEAD
-=======
-            "local_poa_testnet" => Box::new(chain_spec::local_poa_testnet_config()),
-            "remote_poa_testnet" => Box::new(chain_spec::remote_poa_testnet_config()),
->>>>>>> df5a4c07
+            "" | "dev" => Box::new(chain_spec::development_config()),
+            "local_poa_testnet" => Box::new(chain_spec::local_testnet_config()),
+            "poa_testnet" => Box::new(chain_spec::testnet_config()),
             path => Box::new(chain_spec::ChainSpec::from_json_file(
                 std::path::PathBuf::from(path),
             )?),

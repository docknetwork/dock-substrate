--- conflicted
+++ resolved
@@ -129,8 +129,8 @@
 
 pub fn local_testnet_config() -> ChainSpec {
     ChainSpec::from_genesis(
-        "Local Testnet",
-        "local_testnet",
+        "Local Poa Testnet",
+        "local_poa_testnet",
         ChainType::Local,
         || {
             GenesisBuilder {
@@ -197,10 +197,10 @@
     )
 }
 
-pub fn remote_testnet_config() -> ChainSpec {
+pub fn testnet_config() -> ChainSpec {
     ChainSpec::from_genesis(
-        "RemoteDevelopment",
-        "remdev",
+        "Poa Testnet",
+        "poa_testnet",
         ChainType::Live,
         || {
             GenesisBuilder {
@@ -231,6 +231,12 @@
                 endowed_accounts: [
                     "5CUrmmBsA7oPP2uJ58yPTjZn7dUpFzD1MtRuwLdoPQyBnyWM",
                     "5DS9inxHmk3qLvTu1ZDWF9GrvkJRCR2xeWdCfa1k7dwwL1e2",
+                    "5Fq9cARnUAWxKGU9w5UngNNMsfjcxenAAuBn8zYJwyidSnuU",
+                    "5DcxJv1LRAiEmpR41xKUNbmefmutQ7WBEKEsS5xBxh8wQ99J",
+                    "5E7BHnwo9LoKP6bAJseeqZgnWSbsFmiZxMAsEd7zGJfDoCCr",
+                    "5DkS3AbP8mXWVUg8o9R7Y8czAPoi9JTYmS3FPzKx1z6735nd",
+                    "5C89W6aJTdBBbXPhyLrefGSB97kXKWAo5NkqBvG8U9MKhEkP",
+                    "5GpPMM3Mw1eAqniXQsRHdjd7dshmiudU46sELyRfGEbBoJu5",
                 ]
                 .iter()
                 .cloned()
@@ -271,7 +277,10 @@
                     )
                 })
                 .collect(),
-                sudo: [0u8; 32].into(),
+                // In mainnet, this will be a public key (0s) that no one knows private key for
+                sudo: account_id_from_ss58::<sr25519::Public>(
+                    "5CFfPovgr1iLJ4fekiTPmtGMyg7XGmLxUnTvd1Y4GigwPqzH",
+                ),
             }
             .build()
         },
@@ -292,135 +301,13 @@
     )
 }
 
-<<<<<<< HEAD
 struct GenesisBuilder {
-=======
-pub fn local_poa_testnet_config() -> ChainSpec {
-    ChainSpec::from_genesis(
-        "Local PoA Testnet",
-        "local_poa_testnet",
-        ChainType::Local,
-        || {
-            testnet_genesis(
-                vec![
-                    get_authority_keys_from_seed("Alice"),
-                    get_authority_keys_from_seed("Bob"),
-                ],
-                get_account_id_from_seed::<sr25519::Public>("Alice"),
-                vec![
-                    get_account_id_from_seed::<sr25519::Public>("Alice"),
-                    get_account_id_from_seed::<sr25519::Public>("Bob"),
-                    get_account_id_from_seed::<sr25519::Public>("Charlie"),
-                    get_account_id_from_seed::<sr25519::Public>("Dave"),
-                    get_account_id_from_seed::<sr25519::Public>("Eve"),
-                    get_account_id_from_seed::<sr25519::Public>("Ferdie"),
-                    get_account_id_from_seed::<sr25519::Public>("Alice//stash"),
-                    get_account_id_from_seed::<sr25519::Public>("Bob//stash"),
-                ],
-            )
-        },
-        vec![],
-        None,
-        None,
-        None,
-        None,
-    )
-}
-
-pub fn remote_poa_testnet_config() -> ChainSpec {
-    ChainSpec::from_genesis(
-        "Remote PoA Testnet",
-        "remote_poa_testnet",
-        ChainType::Custom(String::from("Dock testnet")),
-        || {
-            testnet_genesis(
-                vec![
-                    (
-                        account_id_from_ss58::<sr25519::Public>(
-                            "5DjPH6m1x4QLc4YaaxtVX752nQWZzBHZzwNhn5TztyMDgz8t",
-                        ),
-                        pubkey_from_ss58::<AuraId>(
-                            "5FkKCjCwd36ztkEKatp3cAbuUWjUECi4y5rQnpkoEeagTimD",
-                        ),
-                        pubkey_from_ss58::<GrandpaId>(
-                            "5CemoFcouqEdmBgMYjQwkFjBFPzLRc5jcXyjD8dKvqBWwhfh",
-                        ),
-                    ),
-                    (
-                        account_id_from_ss58::<sr25519::Public>(
-                            "5HR2ytqigzQdbthhWA2g5K9JQayczEPwhAfSqAwSyb8Etmqh",
-                        ),
-                        pubkey_from_ss58::<AuraId>(
-                            "5DfRTtDzNyLuoCV77im5D6UyUx62HxmNYYvtkepaGaeMmoKu",
-                        ),
-                        pubkey_from_ss58::<GrandpaId>(
-                            "5FJir6hEEWvVCt4PHJ95ygtw5MvgD2xoET9xqskTu4MZBC98",
-                        ),
-                    ),
-                ],
-                // In live chain, this will be a public key (0s) that no one knows private key for
-                account_id_from_ss58::<sr25519::Public>(
-                    "5CFfPovgr1iLJ4fekiTPmtGMyg7XGmLxUnTvd1Y4GigwPqzH",
-                ),
-                vec![
-                    account_id_from_ss58::<sr25519::Public>(
-                        "5CUrmmBsA7oPP2uJ58yPTjZn7dUpFzD1MtRuwLdoPQyBnyWM",
-                    ),
-                    account_id_from_ss58::<sr25519::Public>(
-                        "5DS9inxHmk3qLvTu1ZDWF9GrvkJRCR2xeWdCfa1k7dwwL1e2",
-                    ),
-                    account_id_from_ss58::<sr25519::Public>(
-                        "5Fq9cARnUAWxKGU9w5UngNNMsfjcxenAAuBn8zYJwyidSnuU",
-                    ),
-                    account_id_from_ss58::<sr25519::Public>(
-                        "5DcxJv1LRAiEmpR41xKUNbmefmutQ7WBEKEsS5xBxh8wQ99J",
-                    ),
-                    account_id_from_ss58::<sr25519::Public>(
-                        "5E7BHnwo9LoKP6bAJseeqZgnWSbsFmiZxMAsEd7zGJfDoCCr",
-                    ),
-                    account_id_from_ss58::<sr25519::Public>(
-                        "5DkS3AbP8mXWVUg8o9R7Y8czAPoi9JTYmS3FPzKx1z6735nd",
-                    ),
-                    account_id_from_ss58::<sr25519::Public>(
-                        "5C89W6aJTdBBbXPhyLrefGSB97kXKWAo5NkqBvG8U9MKhEkP",
-                    ),
-                    account_id_from_ss58::<sr25519::Public>(
-                        "5GpPMM3Mw1eAqniXQsRHdjd7dshmiudU46sELyRfGEbBoJu5",
-                    ),
-                ],
-            )
-        },
-        vec![],
-        None,
-        None,
-        None,
-        None,
-    )
-}
-
-fn testnet_genesis(
->>>>>>> df5a4c07
     initial_authorities: Vec<(AccountId, AuraId, GrandpaId)>,
     endowed_accounts: Vec<AccountId>,
-<<<<<<< HEAD
     master: Membership,
     dids: Vec<(Did, KeyDetail)>,
     sudo: AccountId,
 }
-=======
-) -> GenesisConfig {
-    let wasm_binary = WASM_BINARY
-        .ok_or("Wasm binary not available".to_string())
-        .unwrap();
-
-    // 1 token is 25000000 gas
-    let token_to_gas: u128 = 25_000_000;
-    // 200M tokens
-    let emission_supply: u128 = token_to_gas * 200_000_000;
-    // TODO: This needs to be tweaked once we know all exchanges
-    // 100M tokens
-    let per_member_endowment: u128 = token_to_gas * 100_000_000;
->>>>>>> df5a4c07
 
 impl GenesisBuilder {
     fn build(self) -> GenesisConfig {
@@ -432,7 +319,6 @@
         // 100M tokens
         let per_member_endowment: u128 = token_to_gas * 100_000_000;
 
-<<<<<<< HEAD
         // Max emission per validator in an epoch
         // 15K tokens
         let max_emm_validator_epoch: u128 = token_to_gas * 15_000;
@@ -441,7 +327,7 @@
 
         GenesisConfig {
             system: Some(SystemConfig {
-                code: WASM_BINARY.to_vec(),
+                code: WASM_BINARY.unwrap().to_vec(),
                 changes_trie_config: Default::default(),
             }),
             pallet_session: Some(SessionConfig {
@@ -525,52 +411,5 @@
                 KeyDetail::new(did, did::PublicKey::Sr25519(did::Bytes32 { value: pk })),
             )
         );
-=======
-    GenesisConfig {
-        system: Some(SystemConfig {
-            code: wasm_binary.to_vec(),
-            changes_trie_config: Default::default(),
-        }),
-        pallet_session: Some(SessionConfig {
-            keys: initial_authorities
-                .iter()
-                .map(|x| {
-                    (
-                        x.0.clone(),
-                        x.0.clone(),
-                        session_keys(x.1.clone(), x.2.clone()),
-                    )
-                })
-                .collect::<Vec<_>>(),
-        }),
-        poa: Some(PoAModuleConfig {
-            min_epoch_length: 16,
-            max_active_validators: 4,
-            active_validators: initial_authorities
-                .iter()
-                .map(|x| x.0.clone())
-                .collect::<Vec<_>>(),
-            emission_supply,
-            max_emm_validator_epoch,
-            treasury_reward_pc: 60,
-            validator_reward_lock_pc: 50,
-            // TODO: This will be false on mainnet launch as there won't be any tokens.
-            emission_status: true,
-        }),
-        balances: Some(BalancesConfig {
-            balances: endowed_accounts
-                .iter()
-                .cloned()
-                .map(|k| (k, per_member_endowment))
-                .collect(),
-        }),
-        sudo: Some(SudoConfig { key: root_key }),
-        aura: Some(AuraConfig {
-            authorities: vec![],
-        }),
-        grandpa: Some(GrandpaConfig {
-            authorities: vec![],
-        }),
->>>>>>> df5a4c07
     }
 }
--- conflicted
+++ resolved
@@ -190,11 +190,7 @@
     spec_name: create_runtime_str!("dock-pos-dev-runtime"),
     impl_name: create_runtime_str!("Dock"),
     authoring_version: 1,
-<<<<<<< HEAD
-    spec_version: 35,
-=======
     spec_version: 36,
->>>>>>> 08baab77
     impl_version: 1,
     transaction_version: 1,
     apis: RUNTIME_API_VERSIONS,

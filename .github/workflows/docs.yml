name: Rust

on:
  push:
    branches:
      - master

jobs:
  update-docs:
    runs-on: ubuntu-latest
    steps:
      - uses: actions/checkout@v2
      - name: Install nightly
        uses: actions-rs/toolchain@v1
        with:
          toolchain: nightly-2022-09-23
          override: true
      - name: Install WASM
<<<<<<< HEAD
        run: rustup target add wasm32-unknown-unknown --toolchain  nightly-2022-09-23
=======
        run: rustup target add wasm32-unknown-unknown --toolchain nightly-2022-09-23
>>>>>>> 19f8845c
      - name: Build Docs
        run: cargo doc --no-deps
      - name: Push To gh-pages
        uses: peaceiris/actions-gh-pages@v3
        with:
          github_token: ${{ secrets.GITHUB_TOKEN }}
          publish_dir: ./target/doc
          force_orphan: true<|MERGE_RESOLUTION|>--- conflicted
+++ resolved
@@ -16,11 +16,7 @@
           toolchain: nightly-2022-09-23
           override: true
       - name: Install WASM
-<<<<<<< HEAD
-        run: rustup target add wasm32-unknown-unknown --toolchain  nightly-2022-09-23
-=======
         run: rustup target add wasm32-unknown-unknown --toolchain nightly-2022-09-23
->>>>>>> 19f8845c
       - name: Build Docs
         run: cargo doc --no-deps
       - name: Push To gh-pages
